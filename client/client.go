--- conflicted
+++ resolved
@@ -71,13 +71,11 @@
 	dataAppendClient   map[int32]datapb.Data_AppendClient
 	dataAppendClientMu sync.Mutex
 
-<<<<<<< HEAD
 	outstandingRequestsLimit int32
 	outstandingRequestsChan  chan bool
-=======
+
 	shardsSubscribedTo map[int32]bool
 	isReader	   bool
->>>>>>> f3aef454
 }
 
 func NewClientWithShardingHint(dataAddr address.DataAddr, discAddr address.DiscAddr, numReplica int32, shardingHint int64) (*Client, error) {
