package client

import (
	"context"
	"fmt"
	"io"
	"math/rand"
	"sync"
	"sync/atomic"
	"time"

	"github.com/scalog/scalog/data/datapb"
	"github.com/scalog/scalog/discovery/discpb"
	log "github.com/scalog/scalog/logger"
	"github.com/scalog/scalog/pkg/address"
	"github.com/scalog/scalog/pkg/view"

	"google.golang.org/grpc"
)

const reconfigExpt bool = false

type ShardingPolicy interface {
	Shard(view *view.View, record string) (int32, int32)
	AssignSpecificShard(view *view.View, record string, appenderId int32) (int32, int32)
	GetShardID() int32
	GetReplicaID() int32
}

// ShardingPolicy determines which records are appended to which shards.

type tuple struct {
	ack *datapb.Ack
	err error
}

type SpeculationConf struct {
	StartGSN int64
	EndGSN   int64
}

type CommittedRecord struct {
<<<<<<< HEAD
	GSN    int64
	Record string
	RecordID int32
=======
	GSN      int64
	Record   string
	RecordId int32
>>>>>>> d0180c46
}

type Client struct {
	clientID           int32
	numReplica         int32
	nextCSN            int32
	nextGSN            int64
	viewID             int32
	view               *view.View
	viewC              chan *discpb.View
	appendC            chan *datapb.Record
	assignedAppendC    chan *datapb.Record
	AckC               chan *datapb.Ack
	subC               chan CommittedRecord
	confC              chan SpeculationConf
	committedRecords   map[int64]CommittedRecord
	committedRecordsMu sync.RWMutex
	nextConf           int64
	speculationConfs   map[int64]*datapb.Record
	shardingPolicy     ShardingPolicy
	shardingHint       int64 // client number, which is used to specifically connect to a replica of a shard

	discAddr   address.DiscAddr
	discConn   *grpc.ClientConn
	discClient *discpb.Discovery_DiscoverClient
	discMu     sync.Mutex

	dataAddr           address.DataAddr
	dataConn           map[int32]*grpc.ClientConn
	dataConnMu         sync.Mutex
	dataAppendClient   map[int32]datapb.Data_AppendClient
	dataAppendClientMu sync.Mutex

	outstandingRequestsLimit int32
	outstandingRequestsChan  chan bool

	shardsSubscribedTo map[int32]bool
	isReader           bool
}

func NewClientForBurst(dataAddr address.DataAddr, discAddr address.DiscAddr, numReplica int32, shardingHint int64, burstSize int32) (*Client, error) {
	c := &Client{
		clientID:     generateClientID(),
		numReplica:   numReplica,
		nextCSN:      -1,
		nextGSN:      0,
		viewID:       0,
		dataAddr:     dataAddr,
		discAddr:     discAddr,
		shardingHint: shardingHint,
	}
	c.outstandingRequestsLimit = 2 * burstSize
	c.outstandingRequestsChan = make(chan bool, c.outstandingRequestsLimit)
	c.shardingPolicy = NewShardingPolicyWithHint(numReplica, shardingHint)
	c.viewC = make(chan *discpb.View, 4096)
	c.appendC = make(chan *datapb.Record, 4096)
	c.assignedAppendC = make(chan *datapb.Record, c.outstandingRequestsLimit)
	c.AckC = make(chan *datapb.Ack, 4096)
	c.subC = make(chan CommittedRecord, 4096)
	c.dataConn = make(map[int32]*grpc.ClientConn)
	c.dataAppendClient = make(map[int32]datapb.Data_AppendClient)
	c.view = view.NewView()
	c.committedRecords = make(map[int64]CommittedRecord)
	c.speculationConfs = make(map[int64]*datapb.Record)
	c.confC = make(chan SpeculationConf, 4096)
	c.shardsSubscribedTo = make(map[int32]bool)
	c.isReader = false
	err := c.UpdateDiscovery()
	if err != nil {
		return nil, err
	}
	go c.subscribeView()
	c.Start()
	return c, nil
}

func NewClientWithShardingHint(dataAddr address.DataAddr, discAddr address.DiscAddr, numReplica int32, shardingHint int64) (*Client, error) {
	c := &Client{
		clientID:     generateClientID(),
		numReplica:   numReplica,
		nextCSN:      -1,
		nextGSN:      0,
		viewID:       0,
		dataAddr:     dataAddr,
		discAddr:     discAddr,
		shardingHint: shardingHint,
	}
	c.outstandingRequestsLimit = 5
	c.outstandingRequestsChan = make(chan bool, c.outstandingRequestsLimit)
	c.shardingPolicy = NewShardingPolicyWithHint(numReplica, shardingHint)
	c.viewC = make(chan *discpb.View, 4096)
	c.appendC = make(chan *datapb.Record, 4096)
	c.assignedAppendC = make(chan *datapb.Record, c.outstandingRequestsLimit)
	c.AckC = make(chan *datapb.Ack, 4096)
	c.subC = make(chan CommittedRecord, 4096)
	c.dataConn = make(map[int32]*grpc.ClientConn)
	c.dataAppendClient = make(map[int32]datapb.Data_AppendClient)
	c.view = view.NewView()
	c.committedRecords = make(map[int64]CommittedRecord)
	c.speculationConfs = make(map[int64]*datapb.Record)
	c.confC = make(chan SpeculationConf, 4096)
	c.shardsSubscribedTo = make(map[int32]bool)
	c.isReader = false
	err := c.UpdateDiscovery()
	if err != nil {
		return nil, err
	}
	go c.subscribeView()
	c.Start()
	return c, nil
}

func NewClient(dataAddr address.DataAddr, discAddr address.DiscAddr, numReplica int32) (*Client, error) {
	c := &Client{
		clientID:   generateClientID(),
		numReplica: numReplica,
		nextCSN:    -1,
		nextGSN:    0,
		viewID:     0,
		dataAddr:   dataAddr,
		discAddr:   discAddr,
	}
	c.outstandingRequestsLimit = 5
	c.outstandingRequestsChan = make(chan bool, c.outstandingRequestsLimit)
	c.shardingPolicy = NewDefaultShardingPolicy(numReplica)
	c.viewC = make(chan *discpb.View, 4096)
	c.appendC = make(chan *datapb.Record, 4096)
	c.assignedAppendC = make(chan *datapb.Record, c.outstandingRequestsLimit)
	c.AckC = make(chan *datapb.Ack, 4096)
	c.subC = make(chan CommittedRecord, 4096)
	c.dataConn = make(map[int32]*grpc.ClientConn)
	c.dataAppendClient = make(map[int32]datapb.Data_AppendClient)
	c.view = view.NewView()
	c.committedRecords = make(map[int64]CommittedRecord)
	c.speculationConfs = make(map[int64]*datapb.Record)
	c.confC = make(chan SpeculationConf, 4096)
	c.shardsSubscribedTo = make(map[int32]bool)
	c.isReader = false
	err := c.UpdateDiscovery()
	if err != nil {
		return nil, err
	}
	go c.subscribeView()
	c.Start()
	return c, nil
}

func generateClientID() int32 {
	seed := rand.NewSource(time.Now().UnixNano())
	return rand.New(seed).Int31()
}

func (c *Client) subscribeView() {
	for {
		v, err := (*c.discClient).Recv()
		if err != nil {
			log.Errorf("%v", err)
			return
		}
		log.Infof("View id: %v", v.ViewID)
		log.Infof("Live shards: %v", v.LiveShards)
		log.Infof("Finalized shards: %v", v.FinalizedShards)
		err = c.view.Update(v)
		if err != nil {
			log.Errorf("%v", err)
		}

		if c.isReader {
			for _, shard := range v.LiveShards {
				if _, ok := c.shardsSubscribedTo[shard]; !ok {
					for replicaId := int32(0); replicaId < c.numReplica; replicaId++ {
						go c.subscribeShardServer(shard, replicaId)
					}
					log.Printf("Subscribed to shard %v", shard)
					c.shardsSubscribedTo[shard] = true
				}
			}
		}
	}
}

func (c *Client) UpdateDiscovery() error {
	return c.UpdateDiscoveryAddr(c.discAddr.Get())
}

func (c *Client) UpdateDiscoveryAddr(addr string) error {
	c.discMu.Lock()
	defer c.discMu.Unlock()
	if c.discConn != nil {
		c.discConn.Close()
		c.discConn = nil
	}
	opts := []grpc.DialOption{grpc.WithInsecure(), grpc.WithBlock()}
	conn, err := grpc.Dial(addr, opts...)
	if err != nil {
		return fmt.Errorf("Dial discovery at %v failed: %v", addr, err)
	}
	c.discConn = conn
	discClient := discpb.NewDiscoveryClient(conn)
	callOpts := []grpc.CallOption{}
	discDiscoveryClient, err := discClient.Discover(context.Background(), &discpb.Empty{}, callOpts...)
	if err != nil {
		return fmt.Errorf("Create replicate client to %v failed: %v", addr, err)
	}
	c.discClient = &discDiscoveryClient

	v, err := (*c.discClient).Recv()
	if err != nil {
		log.Errorf("%v", err)
	}
	// log.Debugf("Discovery updating view: %v", v)
	err = c.view.Update(v)
	if err != nil {
		log.Errorf("%v", err)
	}

	return nil
}

// the caller is responsible to lock the data
func (c *Client) connDataServer(shard, replica int32) (*grpc.ClientConn, error) {
	globalReplicaID := shard*c.numReplica + replica
	addr := c.dataAddr.Get(shard, replica)
	if conn, ok := c.dataConn[globalReplicaID]; ok && conn != nil {
		c.dataConn[globalReplicaID].Close()
		delete(c.dataConn, globalReplicaID)
	}
	opts := []grpc.DialOption{grpc.WithInsecure(), grpc.WithBlock()}
	conn, err := grpc.Dial(addr, opts...)
	if err != nil {
		return nil, fmt.Errorf("Dial data server at %v failed: %v", addr, err)
	}
	c.dataConn[globalReplicaID] = conn
	return conn, nil
}

func (c *Client) getDataAppendClient(shard, replica int32) (datapb.Data_AppendClient, error) {
	globalReplicaID := shard*c.numReplica + replica
	c.dataAppendClientMu.Lock()
	defer c.dataAppendClientMu.Unlock()
	if client, ok := c.dataAppendClient[globalReplicaID]; ok && client != nil {
		return client, nil
	}
	client, err := c.buildDataAppendClient(shard, replica)
	if err != nil {
		return nil, err
	}

	go c.processAck(&client)

	return client, err
}

func (c *Client) buildDataAppendClient(shard, replica int32) (datapb.Data_AppendClient, error) {
	globalReplicaID := shard*c.numReplica + replica
	conn, err := c.getDataServerConn(shard, replica)
	if err != nil {
		return nil, err
	}
	dataClient := datapb.NewDataClient(conn)
	dataAppendClient, err := dataClient.Append(context.Background())
	if err != nil {
		return nil, fmt.Errorf("Build data append client of shard %v replica %v failed: %v", shard, replica, err)
	}
	c.dataAppendClient[globalReplicaID] = dataAppendClient
	return dataAppendClient, nil
}

func (c *Client) getDataServerConn(shard, replica int32) (*grpc.ClientConn, error) {
	globalReplicaID := shard*c.numReplica + replica
	c.dataConnMu.Lock()
	defer c.dataConnMu.Unlock()
	if conn, ok := c.dataConn[globalReplicaID]; ok && conn != nil {
		return conn, nil
	}
	return c.connDataServer(shard, replica)
}

func (c *Client) Start() {
	go c.processView()
	go c.processAppend()
	go c.processAssignedAppend()
	// go c.processAck()
}

func (c *Client) processView() {
	for v := range c.viewC {
		log.Debugf("Client: %v", v)
		err := c.view.Update(v)
		if err != nil {
			log.Errorf("%v", err)
		}
	}
}

func (c *Client) processAppend() {
	for r := range c.appendC {
		shard, replica := c.shardingPolicy.Shard(c.view, r.Record)
		// log.Infof("shard: %v, replica: %v\n", shard, replica)
		client, err := c.getDataAppendClient(shard, replica)
		if err != nil {
			log.Errorf("%v", err)
			return
		}
		err = client.Send(r)
		if err != nil {
			log.Errorf("%v", err)
			return
		}
	}
}

func (c *Client) processAck(client *datapb.Data_AppendClient) {
	for {
		ack, err := (*client).Recv()
		if err != nil {
			if err == io.EOF {
				log.Infof("Stream closed by server.")
				return
			}
			log.Errorf("Failed to receive ack: %v", err)
			return
		}

		<-c.outstandingRequestsChan
		c.AckC <- ack
	}
}

func (c *Client) getNextClientSN() int32 {
	csn := atomic.AddInt32(&c.nextCSN, 1)
	return csn
}

func (c *Client) Append(record string) (int64, int32, error) {
	select {
	case c.outstandingRequestsChan <- true:
	case <-time.After(1 * time.Second):
		log.Printf("Timeout waiting for outstanding requests")
		return 0, 0, fmt.Errorf("Timeout waiting for outstanding requests")
	}
	r := &datapb.Record{
		ClientID: c.clientID,
		ClientSN: c.getNextClientSN(),
		Record:   record,
	}
	c.appendC <- r
	return 0, 0, nil
}

func (c *Client) FilterAppend(record string, recordId int32) (int64, int32, error) {
	select {
	case c.outstandingRequestsChan <- true:
	case <-time.After(1 * time.Second):
		log.Printf("Timeout waiting for outstanding requests")
		return 0, 0, fmt.Errorf("Timeout waiting for outstanding requests")
	}
	r := &datapb.Record{
		ClientID: c.clientID,
		ClientSN: c.getNextClientSN(),
		Record:   record,
		RecordID: recordId,
	}
	c.appendC <- r
	return 0, 0, nil
}

func (c *Client) AppendOneTimeout(record string, timeout time.Duration) (int64, int32, error) {
	r := &datapb.Record{
		ClientID: c.clientID,
		ClientSN: c.getNextClientSN(),
		Record:   record,
	}
	shard, replica := c.shardingPolicy.Shard(c.view, record)
	conn, err := c.getDataServerConn(shard, replica)
	if err != nil {
		return 0, 0, err
	}

	// Create a context with a timeout
	ctx, cancel := context.WithTimeout(context.Background(), timeout)
	defer cancel()

	opts := []grpc.CallOption{}
	dataClient := datapb.NewDataClient(conn)
	ack, err := dataClient.AppendOne(ctx, r, opts...)
	if err != nil {
		return 0, 0, err
	}
	return ack.GlobalSN, ack.ShardID, nil
}

func (c *Client) AppendOne(record string) (int64, int32, error) {
	r := &datapb.Record{
		ClientID: c.clientID,
		ClientSN: c.getNextClientSN(),
		Record:   record,
	}
	shard, replica := c.shardingPolicy.Shard(c.view, record)
	// log.Infof("shard: %v, replica: %v\n", shard, replica)
	conn, err := c.getDataServerConn(shard, replica)
	if err != nil {
		return 0, 0, err
	}
	opts := []grpc.CallOption{}
	dataClient := datapb.NewDataClient(conn)
	ack, err := dataClient.AppendOne(context.TODO(), r, opts...)
	if err != nil {
		return 0, 0, err
	}
	return ack.GlobalSN, ack.ShardID, nil
}

func (c *Client) FilterAppendOne(record string, recordId int32) (int64, int32, error) {
	r := &datapb.Record{
		ClientID: c.clientID,
		ClientSN: c.getNextClientSN(),
		Record:   record,
		RecordID: recordId,
	}
	shard, replica := c.shardingPolicy.Shard(c.view, record)
	// log.Infof("shard: %v, replica: %v\n", shard, replica)
	conn, err := c.getDataServerConn(shard, replica)
	if err != nil {
		return 0, 0, err
	}
	opts := []grpc.CallOption{}
	dataClient := datapb.NewDataClient(conn)
	ack, err := dataClient.AppendOne(context.TODO(), r, opts...)
	if err != nil {
		return 0, 0, err
	}
	return ack.GlobalSN, ack.ShardID, nil
}

// hacky function just designed for the reconfiguration experiment
// this is needed to ensure that the newly spawned clients are able to append to the correct shard
func (c *Client) WaitForLiveShardSize(size int) {
	for len(c.view.LiveShards) < int(size) {
		// busy wait, FIWB
	}
}

func (c *Client) ShardLeft(shardId int32) bool {
	for _, shard := range c.view.LiveShards {
		if shard == shardId {
			return false
		}
	}
	return true
}

func (c *Client) processAssignedAppend() {
	for r := range c.assignedAppendC {
		shard, replica := c.shardingPolicy.AssignSpecificShard(c.view, r.Record, r.AppenderID)
		// log.Infof("shard: %v, replica: %v\n", shard, replica)
		client, err := c.getDataAppendClient(shard, replica)
		if err != nil {
			log.Errorf("%v", err)
			return
		}
		err = client.Send(r)
		if err != nil {
			log.Errorf("%v", err)
			return
		}
	}
}

func (c *Client) AppendToAssignedShard(appenderId int32, record string) (int64, int32, error) {
	if reconfigExpt {
		select {
		case c.outstandingRequestsChan <- true:
		case <-time.After(1 * time.Second):
			log.Printf("Timeout waiting for outstanding requests")
			return 0, 0, fmt.Errorf("timeout")
		}
	} else {
		c.outstandingRequestsChan <- true
	}
	r := &datapb.Record{
		ClientID:   c.clientID,
		ClientSN:   c.getNextClientSN(),
		Record:     record,
		AppenderID: appenderId,
	}
	c.assignedAppendC <- r
	return 0, 0, nil
}

func (c *Client) AppendOneToAssignedShard(appenderId int32, record string) (int64, int32, error) {
	r := &datapb.Record{
		ClientID: c.clientID,
		ClientSN: c.getNextClientSN(),
		Record:   record,
	}

	shard, replica := c.shardingPolicy.AssignSpecificShard(c.view, record, appenderId)
	conn, err := c.getDataServerConn(shard, replica)
	if err != nil {
		return 0, 0, err
	}
	opts := []grpc.CallOption{}
	dataClient := datapb.NewDataClient(conn)
	ack, err := dataClient.AppendOne(context.TODO(), r, opts...)
	if err != nil {
		return 0, 0, err
	}
	return ack.GlobalSN, ack.ShardID, nil
}

func (c *Client) Read(gsn int64, shard, replica int32) (string, error) {
	globalSN := &datapb.GlobalSN{GSN: gsn}
	conn, err := c.getDataServerConn(shard, replica)
	if err != nil {
		return "", err
	}
	opts := []grpc.CallOption{}
	dataClient := datapb.NewDataClient(conn)
	record, err := dataClient.Read(context.TODO(), globalSN, opts...)
	if err != nil {
		return "", err
	}
	return record.Record, nil
}

func (c *Client) Subscribe(gsn int64) (chan CommittedRecord, chan SpeculationConf, error) {
	c.committedRecordsMu.Lock()
	c.nextGSN = gsn
	c.nextConf = gsn
	c.committedRecordsMu.Unlock()

	for _, shard := range c.view.LiveShards {
		for replicaId := int32(0); replicaId < c.numReplica; replicaId++ {
			go c.subscribeShardServer(shard, replicaId)
		}

		c.shardsSubscribedTo[shard] = true
	}
	c.isReader = true

	return c.subC, c.confC, nil
}

func (c *Client) subscribeShardServer(shard, replica int32) {
	conn, err := c.getDataServerConn(shard, replica)
	if err != nil {
		log.Errorf("%v", err)
		return
	}
	opts := []grpc.CallOption{}
	dataClient := datapb.NewDataClient(conn)
	globalSN := &datapb.GlobalSN{GSN: c.nextGSN}
	stream, err := dataClient.Subscribe(context.Background(), globalSN, opts...)
	if err != nil {
		log.Errorf("%v", err)
		return
	}
	for {
		record, err := stream.Recv()
		if err == io.EOF {
			log.Infof("Receive subscribe stream closed.")
			return
		}
		if err != nil {
			log.Errorf("%v", err)
			return
		}

		c.committedRecordsMu.Lock()
		if record.ClientID != -1 {
			c.committedRecords[record.GlobalSN] = CommittedRecord{
				GSN:    record.GlobalSN,
				Record: record.Record,
			}
			if record.GlobalSN == c.nextGSN {
				c.respondToClient()
			}
		} else {
			// this is a speculation confirmation
			c.speculationConfs[record.GlobalSN] = record
			if record.GlobalSN == c.nextConf {
				c.confirmToClient()
			}
		}
		c.committedRecordsMu.Unlock()
		// TODO(shreesha): handle view change
	}
}

func (c *Client) FilterSubscribe(gsn int64, readerId int32, filterValue int32) (chan CommittedRecord, chan SpeculationConf, error) {
	c.committedRecordsMu.Lock()
	c.nextGSN = gsn
	c.nextConf = gsn
	c.committedRecordsMu.Unlock()

	for _, shard := range c.view.LiveShards {
		for replicaId := int32(0); replicaId < c.numReplica; replicaId++ {
			go c.filterSubscribeShardServer(shard, replicaId, readerId, filterValue)
		}

		c.shardsSubscribedTo[shard] = true
	}
	c.isReader = true

	return c.subC, c.confC, nil
}

func (c *Client) FilterSubscribeDouble(gsn int64, readerId int32, readerId2 int32, filterValue int32) (chan CommittedRecord, chan SpeculationConf, error) {
	c.committedRecordsMu.Lock()
	c.nextGSN = gsn
	c.nextConf = gsn
	c.committedRecordsMu.Unlock()

	for _, shard := range c.view.LiveShards {
		for replicaId := int32(0); replicaId < c.numReplica; replicaId++ {
			go c.filterSubscribeShardServerDouble(shard, replicaId, readerId, readerId2, filterValue)
		}

		c.shardsSubscribedTo[shard] = true
	}
	c.isReader = true

	return c.subC, c.confC, nil
}

func (c *Client) filterSubscribeShardServer(shard, replica int32, readerId int32, filterValue int32) {
	conn, err := c.getDataServerConn(shard, replica)
	if err != nil {
		log.Errorf("%v", err)
		return
	}
	opts := []grpc.CallOption{}
	dataClient := datapb.NewDataClient(conn)
	globalSN := &datapb.FilterGlobalSN{GSN: c.nextGSN, ReaderID: readerId, FilterValue: filterValue}
	stream, err := dataClient.FilterSubscribe(context.Background(), globalSN, opts...)
	if err != nil {
		log.Errorf("%v", err)
		return
	}
	for {
		record, err := stream.Recv()
		if err == io.EOF {
			log.Infof("Receive subscribe stream closed.")
			return
		}
		if err != nil {
			log.Errorf("%v", err)
			return
		}
		c.committedRecordsMu.Lock()
		if record.ClientID != -1 {
			for _, gsn := range record.MissedRecords {
				c.committedRecords[gsn] = CommittedRecord{
					GSN:    gsn,
					Record: "",
				}
				if gsn == c.nextGSN {
					c.respondToClient()
				}
			}

			c.committedRecords[record.GlobalSN] = CommittedRecord{
				GSN:    record.GlobalSN,
				Record: record.Record,
				RecordID: record.RecordID,
			}
			if record.GlobalSN == c.nextGSN {
				c.respondToClient()
			}
		} else {
			// this is a speculation confirmation
			c.speculationConfs[record.GlobalSN] = record
			if record.GlobalSN == c.nextConf {
				c.confirmToClient()
			}
		}

		c.committedRecordsMu.Unlock()
		// TODO(shreesha): handle view change
	}
}

func (c *Client) filterSubscribeShardServerDouble(
	shard, replica int32, readerId int32, readerId2 int32, filterValue int32) {
	conn, err := c.getDataServerConn(shard, replica)
	if err != nil {
		log.Errorf("%v", err)
		return
	}
	opts := []grpc.CallOption{}
	dataClient := datapb.NewDataClient(conn)
	globalSN := &datapb.FilterGlobalSN{GSN: c.nextGSN, ReaderID: readerId, ReaderID2: readerId2, FilterValue: filterValue}
	stream, err := dataClient.FilterSubscribeDouble(context.Background(), globalSN, opts...)
	if err != nil {
		log.Errorf("%v", err)
		return
	}
	recvVnt := 0
	for {
		record, err := stream.Recv()
		if err == io.EOF {
			log.Infof("Receive subscribe stream closed.")
			return
		}
		if err != nil {
			log.Errorf("%v", err)
			return
		}
		c.committedRecordsMu.Lock()
		if record.ClientID != -1 {
			for _, gsn := range record.MissedRecords {
				c.committedRecords[gsn] = CommittedRecord{
					GSN:    gsn,
					Record: "",
				}
				if gsn == c.nextGSN {
					c.respondToClient()
				}
			}

			c.committedRecords[record.GlobalSN] = CommittedRecord{
				GSN:      record.GlobalSN,
				Record:   record.Record,
				RecordId: record.RecordID,
			}
			if record.GlobalSN == c.nextGSN {
				c.respondToClient()
			}
			recvVnt++
			// log.Infof("recvcnt: %d", recvVnt)
		} else {
			// this is a speculation confirmation
			c.speculationConfs[record.GlobalSN] = record
			if record.GlobalSN == c.nextConf {
				c.confirmToClient()
			}
		}

		c.committedRecordsMu.Unlock()
		// TODO(shreesha): handle view change
	}
}

func (c *Client) SubscribeToAssignedShard(gsn int64, readerId int32) (chan CommittedRecord, chan SpeculationConf, error) {
	c.committedRecordsMu.Lock()
	c.nextGSN = gsn
	c.nextConf = gsn
	c.committedRecordsMu.Unlock()

	if readerId >= c.numReplica*int32(len(c.view.LiveShards)) {
		return nil, nil, fmt.Errorf("readerId %v is out of range", readerId)
	}

	shard := readerId / c.numReplica
	replica := readerId % c.numReplica

	c.shardsSubscribedTo[shard] = true
	c.isReader = true

	log.Infof("Subscribe to assigned shard %v replica %v", shard, replica)

	go c.subscribeToAssignedShardServer(shard, replica)

	return c.subC, c.confC, nil
}

func (c *Client) subscribeToAssignedShardServer(shard, replica int32) {
	conn, err := c.getDataServerConn(shard, replica)
	if err != nil {
		log.Errorf("%v", err)
		return
	}
	opts := []grpc.CallOption{}
	dataClient := datapb.NewDataClient(conn)
	globalSN := &datapb.GlobalSN{GSN: c.nextGSN}
	stream, err := dataClient.Subscribe(context.Background(), globalSN, opts...)
	if err != nil {
		log.Errorf("%v", err)
		return
	}
	for {
		record, err := stream.Recv()
		if err == io.EOF {
			log.Infof("Receive subscribe stream closed.")
			return
		}
		if err != nil {
			log.Errorf("%v", err)
			return
		}

		if record.ClientID != -1 {
			commitedRecord := CommittedRecord{
				GSN:    record.GlobalSN,
				Record: record.Record,
			}
			c.subC <- commitedRecord
		} else {
			c.confC <- SpeculationConf{StartGSN: record.GlobalSN, EndGSN: record.GlobalSN1}
		}
	}
}

// called with lock held
func (c *Client) respondToClient() {
	for {
		commitedRecord, in := c.committedRecords[c.nextGSN]
		if !in {
			break
		}
		c.subC <- commitedRecord
		delete(c.committedRecords, c.nextGSN)
		c.nextGSN++
	}
}

// called with lock held
func (c *Client) confirmToClient() {
	for {
		rec, in := c.speculationConfs[c.nextConf]
		if !in {
			break
		}
		c.confC <- SpeculationConf{StartGSN: rec.GlobalSN, EndGSN: rec.GlobalSN1}
		delete(c.speculationConfs, c.nextConf)
		c.nextConf = rec.GlobalSN1 + 1
	}
}

func (c *Client) GetShardingPolicy() (int32, int32) {
	return c.shardingPolicy.GetShardID(), c.shardingPolicy.GetReplicaID()
}

func (c *Client) SetShardingPolicy(p ShardingPolicy) {
	c.shardingPolicy = p
}<|MERGE_RESOLUTION|>--- conflicted
+++ resolved
@@ -40,15 +40,9 @@
 }
 
 type CommittedRecord struct {
-<<<<<<< HEAD
-	GSN    int64
-	Record string
-	RecordID int32
-=======
 	GSN      int64
 	Record   string
-	RecordId int32
->>>>>>> d0180c46
+	RecordID int32
 }
 
 type Client struct {
@@ -712,8 +706,8 @@
 			}
 
 			c.committedRecords[record.GlobalSN] = CommittedRecord{
-				GSN:    record.GlobalSN,
-				Record: record.Record,
+				GSN:      record.GlobalSN,
+				Record:   record.Record,
 				RecordID: record.RecordID,
 			}
 			if record.GlobalSN == c.nextGSN {
@@ -773,7 +767,7 @@
 			c.committedRecords[record.GlobalSN] = CommittedRecord{
 				GSN:      record.GlobalSN,
 				Record:   record.Record,
-				RecordId: record.RecordID,
+				RecordID: record.RecordID,
 			}
 			if record.GlobalSN == c.nextGSN {
 				c.respondToClient()
