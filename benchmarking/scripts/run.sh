--- conflicted
+++ resolved
@@ -109,11 +109,7 @@
 }
 
 start_append_clients() {
-<<<<<<< HEAD
-    ssh -o StrictHostKeyChecking=no -i $PASSLESS_ENTRY $1 "cd $benchmark_dir/scripts; ./run_append_client.sh $2 $3 $1 $4 $5 $6 $7 > ${LOGDIR}/client_$1.log 2>&1" &
-=======
-    ssh -o StrictHostKeyChecking=no -i $PASSLESS_ENTRY $1 "cd $benchmark_dir/scripts; ./run_append_client.sh $2 $3 $1 $4 $5 $6 > ${LOGDIR}/client_$1.log 2>&1" &
->>>>>>> cc60caa6
+    ssh -o StrictHostKeyChecking=no -i $PASSLESS_ENTRY $1 "cd $benchmark_dir/scripts; ./run_append_client.sh $2 $3 $1 $4 $5 $6 $7 $8 > ${LOGDIR}/client_$1.log 2>&1" &
 }
 
 start_random_read_clients() {
@@ -153,6 +149,65 @@
 
 mode="$1"
 if [ "$mode" -eq 0 ]; then # append one experiment mode
+    # clients=("130")
+    clients=("130" "140" "150" "160")
+    for interval in "${batching_intervals[@]}";
+    do
+        # modify intervals
+        modify_batching_intervals $interval
+
+        for c in "${clients[@]}"; 
+        do
+            cleanup_clients
+            cleanup_servers
+            clear_server_logs
+            clear_client_logs
+
+            start_order_nodes
+            start_data_nodes 
+            start_discovery
+            monitor_disk_stats
+
+            # wait for 10 secs
+            sleep 10
+
+            num_client_nodes=${#client_nodes[@]}
+            high_num=$((($c + $num_client_nodes - 1)/$num_client_nodes))
+            low_num=$(($c / $num_client_nodes))
+            mod=$(($c % $num_client_nodes))
+
+            jobs=0
+
+            for (( i=0; i<num_client_nodes; i++))
+            do
+                if [ "$i" -lt "$mod" ]; then
+                    # If there's a remainder, assign one additional job to the first 'mod' clients
+                    num_jobs_for_client=$((low_num + 1))
+                else
+                    num_jobs_for_client=$low_num
+                fi
+                
+                # start_append_clients <client_id> <num_of_clients_to_run> <num_appends_per_client> <total_clients> <interval> <start_sharding_hint> <append_mode> <rate>
+                start_append_clients "${client_nodes[$i]}" $num_jobs_for_client "2m" $c $interval $jobs "appendOne" "0"
+
+                jobs=$(($jobs + $num_jobs_for_client))
+            done
+
+            echo "Waiting for clients to terminate"
+            wait
+
+            cleanup_clients
+            cleanup_servers
+
+            # check for errors in log files
+            check_data_log
+            collect_logs
+            
+            # move iostat dump to results folder
+            get_disk_stats "results/$interval/append_bench_$c/"
+        done
+    done
+elif [ "$mode" -eq 1 ]; then # append experiment mode
     # clients=("130")
     clients=("80")
     for interval in "${batching_intervals[@]}";
@@ -190,71 +245,7 @@
                 fi
                 
                 # start_append_clients <client_id> <num_of_clients_to_run> <num_appends_per_client> <total_clients> <interval> <append_mode> <rate>
-                start_append_clients "${client_nodes[$i]}" $num_jobs_for_client "2m" $c $interval "appendOne" "0"
-            done
-
-            echo "Waiting for clients to terminate"
-            wait
-
-            cleanup_clients
-            cleanup_servers
-
-            # check for errors in log files
-            check_data_log
-            collect_logs
-            
-            # move iostat dump to results folder
-            get_disk_stats "results/$interval/append_bench_$c/"
-        done
-    done
-elif [ "$mode" -eq 1 ]; then # append experiment mode
-    # clients=("130")
-    clients=("130" "140" "150" "160")
-    for interval in "${batching_intervals[@]}";
-    do
-        # modify intervals
-        modify_batching_intervals $interval
-
-        for c in "${clients[@]}"; 
-        do
-            cleanup_clients
-            cleanup_servers
-            clear_server_logs
-            clear_client_logs
-
-            start_order_nodes
-            start_data_nodes 
-            start_discovery
-            monitor_disk_stats
-
-            # wait for 10 secs
-            sleep 10
-
-            num_client_nodes=${#client_nodes[@]}
-            high_num=$((($c + $num_client_nodes - 1)/$num_client_nodes))
-            low_num=$(($c / $num_client_nodes))
-            mod=$(($c % $num_client_nodes))
-
-            jobs=0
-
-            for (( i=0; i<num_client_nodes; i++))
-            do
-                if [ "$i" -lt "$mod" ]; then
-                    # If there's a remainder, assign one additional job to the first 'mod' clients
-                    num_jobs_for_client=$((low_num + 1))
-                else
-                    num_jobs_for_client=$low_num
-                fi
-                
-<<<<<<< HEAD
-                # start_append_clients <client_id> <num_of_clients_to_run> <num_appends_per_client> <total_clients> <interval> <append_mode> <rate>
                 start_append_clients "${client_nodes[$i]}" $num_jobs_for_client "2m" $c $interval "append" "250"
-=======
-                # start_append_clients <client_id> <num_of_clients_to_run> <num_appends_per_client> <total_clients> <interval>
-                start_append_clients "${client_nodes[$i]}" $num_jobs_for_client "2m" $c $interval $jobs
-
-                jobs=$(($jobs + $num_jobs_for_client))
->>>>>>> cc60caa6
             done
 
             echo "Waiting for clients to terminate"
