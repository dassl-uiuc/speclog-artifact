--- conflicted
+++ resolved
@@ -1,14 +1,13 @@
 #!/bin/bash
-PASSLESS_ENTRY="/users/JiyuHu23/.ssh/dassl_rsa"
-
-benchmark_dir="/proj/rasl-PG0/JiyuHu23/speclog/benchmarking"
+PASSLESS_ENTRY="/users/sgbhat3/.ssh/id_rsa"
+
+benchmark_dir="/proj/rasl-PG0/sgbhat3/speclog/benchmarking"
 LOGDIR="/data"
 
 # index into remote_nodes/ips for order nodes
 order=("node0" "node1" "node2")
 
 # index into remote_nodes/ips for data shards
-<<<<<<< HEAD
 if [ "$five_shard" = "true" ]; then 
     data_pri=("node3" "node5" "node7" "node9" "node11")
     data_sec=("node4" "node6" "node8" "node10" "node12")
@@ -25,16 +24,6 @@
     run_server_suffix="11"
     run_client_suffix="4"
 fi 
-=======
-# data_pri=("node3" "node5" "node7" "node9" "node11")
-# data_sec=("node4" "node6" "node8" "node10" "node12")
-# data_pri=("node3" "node5" "node7" "node9")
-# data_sec=("node4" "node6" "node8" "node10")
-data_pri=("node3" "node5")
-data_sec=("node4" "node6")
-
-client_nodes=("node11" "node12")
->>>>>>> d0180c46
 intrusion_detection_dir="../../applications/vanilla_applications/intrusion_detection"
 transaction_analysis_dir="../../applications/vanilla_applications/transaction_analysis"
 hft_dir="../../applications/vanilla_applications/hft"
@@ -89,19 +78,19 @@
 collect_logs() {
     for svr in ${order[@]};
     do 
-        scp -o StrictHostKeyChecking=no -i $PASSLESS_ENTRY JiyuHu23@$svr:/data/*.log $benchmark_dir/logs/ &
+        scp -o StrictHostKeyChecking=no -i $PASSLESS_ENTRY sgbhat3@$svr:/data/*.log $benchmark_dir/logs/ &
     done 
     for svr in ${data_pri[@]};
     do 
-        scp -o StrictHostKeyChecking=no -i $PASSLESS_ENTRY JiyuHu23@$svr:/data/*.log $benchmark_dir/logs/ &
+        scp -o StrictHostKeyChecking=no -i $PASSLESS_ENTRY sgbhat3@$svr:/data/*.log $benchmark_dir/logs/ &
     done 
     for svr in ${data_sec[@]};
     do 
-        scp -o StrictHostKeyChecking=no -i $PASSLESS_ENTRY JiyuHu23@$svr:/data/*.log $benchmark_dir/logs/ &
+        scp -o StrictHostKeyChecking=no -i $PASSLESS_ENTRY sgbhat3@$svr:/data/*.log $benchmark_dir/logs/ &
     done 
     for svr in ${client_nodes[@]};
     do 
-        scp -o StrictHostKeyChecking=no -i $PASSLESS_ENTRY JiyuHu23@$svr:/data/*.log $benchmark_dir/logs/ &
+        scp -o StrictHostKeyChecking=no -i $PASSLESS_ENTRY sgbhat3@$svr:/data/*.log $benchmark_dir/logs/ &
     done
     wait
 }
