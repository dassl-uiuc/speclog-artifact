--- conflicted
+++ resolved
@@ -11,7 +11,6 @@
 
 for ct in "${computation_time[@]}";
 do 
-<<<<<<< HEAD
     for shards in "${num_shards[@]}";
     do 
         cleanup_clients
@@ -26,7 +25,7 @@
         sleep 5
         num_clients=$((2*$shards))
         for (( i = 0; i < $num_clients; i++ )); do
-            start_e2e_clients ${client_nodes[i % ${#client_nodes[@]}]} $computation_time $runtime_secs $i 10 $benchmark_dir/logs/
+            start_e2e_clients ${client_nodes[i % ${#client_nodes[@]}]} $ct $runtime_secs $i 10 $benchmark_dir/logs/
         done
         echo "Waiting for clients to terminate"
 
@@ -37,34 +36,7 @@
         collect_logs $shards
 
         # move logs to a different folder
-        mkdir -p "$benchmark_dir/results/e2e_${computation_time}_${shards}"
-        mv $benchmark_dir/logs/* "$benchmark_dir/results/e2e_${computation_time}_${shards}"
+        mkdir -p "$benchmark_dir/results/e2e_${ct}_${shards}"
+        mv $benchmark_dir/logs/* "$benchmark_dir/results/e2e_${ct}_${shards}"
     done 
-=======
-    cleanup_clients
-    cleanup_servers
-    clear_server_logs
-    clear_client_logs
-
-    start_order_nodes
-    start_discovery
-    start_data_nodes $num_shards
-
-    sleep 1
-    start_e2e_clients ${client_nodes[0]} $ct $runtime_secs 0 10 $benchmark_dir/logs/
-    start_e2e_clients ${client_nodes[1]} $ct $runtime_secs 1 10 $benchmark_dir/logs/
-    # start_e2e_clients ${client_nodes[2]} $ct $runtime_secs 2 10 $benchmark_dir/logs/
-    # start_e2e_clients ${client_nodes[3]} $ct $runtime_secs 3 10 $benchmark_dir/logs/
-    echo "Waiting for clients to terminate"
-
-    wait 
-
-    cleanup_clients
-    cleanup_servers
-    collect_logs $num_shards
-
-    # move logs to a different folder
-    mkdir -p "$benchmark_dir/results/e2e_${ct}"
-    mv $benchmark_dir/logs/* "$benchmark_dir/results/e2e_${ct}"
->>>>>>> 89c2ba6c
 done
