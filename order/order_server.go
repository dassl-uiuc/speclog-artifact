package order

import (
	"math"
	"sync"
	"sync/atomic"
	"time"

	log "github.com/scalog/scalog/logger"
	"github.com/scalog/scalog/order/orderpb"

	movingaverage "github.com/RobinUS2/golang-moving-average"
	"github.com/golang/protobuf/proto"
	"go.etcd.io/etcd/etcdserver/api/snap"
	"go.etcd.io/etcd/raft/raftpb"
)

func getLowestWindowNum(lcs map[int32]*orderpb.LocalCut) int64 {
	lowestWindowNum := int64(math.MaxInt64)
	for _, lc := range lcs {
		if lc.WindowNum < lowestWindowNum {
			lowestWindowNum = lc.WindowNum
		}
	}
	return lowestWindowNum
}

func (s *OrderServer) diff(l1, w1, l2, w2 int64) int64 {
	return l1 + s.localCutChangeWindow*w1 - l2 - s.localCutChangeWindow*w2
}

// iterates over all the replicas in the corresponding window number
// returns the lowest local cut number over all replicas in that window (if any replica hasn't reached window yet, returns math.MaxInt64)
func (s *OrderServer) getLowestLocalCutNum(lcs map[int32]*orderpb.LocalCut, windowNum int64) int64 {
	lowestLocalCutNum := int64(math.MaxInt64)

	for rid := range s.quota[windowNum] {
		lc, ok := lcs[rid]
		if !ok || lc.WindowNum < windowNum {
			// if any replica has not reached the window yet, return math.MaxInt64
			return math.MaxInt64
		} else {
			lcNum := lc.LocalCutNum

			// for replicas that have advanced beyond this window, use the highest possible local cut number
			if lc.WindowNum > windowNum {
				lcNum = s.localCutChangeWindow - 1
			}

			if lcNum < lowestLocalCutNum {
				lowestLocalCutNum = lcNum
			}
		}
	}

	return lowestLocalCutNum
}

type Stats struct {
	timeToComputeCommittedCut int64
	numCommittedCuts          int64
	timeToDecideQuota         int64
	numQuotaDecisions         int64
	diffCut                   float64
}

func (s *Stats) printStats() {
	if s.numCommittedCuts == 0 {
		return
	}
	log.Printf("avg time to compute committed cut in us: %v", s.timeToComputeCommittedCut/s.numCommittedCuts/1000)
	log.Printf("avg lag in cuts: %v", s.diffCut/float64(s.numCommittedCuts))
	if s.numQuotaDecisions == 0 {
		return
	}
	log.Printf("avg time to decide quota in us: %v", s.timeToDecideQuota/s.numQuotaDecisions/1000)
}

type OrderServer struct {
	index            int32
	numReplica       int32
	dataNumReplica   int32
	clientID         int32
	batchingInterval time.Duration
	isLeader         bool
	startGSN         int64
	viewID           int32          // use sync/atomic to access viewID
	shards           map[int32]bool // true for live shards, false for finalized ones
	forwardC         chan *orderpb.LocalCuts
	proposeC         chan *orderpb.CommittedEntry
	commitC          chan *orderpb.CommittedEntry
	finalizeC        chan *orderpb.FinalizeRequest
	subC             map[int32]chan *orderpb.CommittedEntry
	subCMu           sync.RWMutex
	prevCut          map[int32]int64

	rnConfChangeC      chan raftpb.ConfChange
	rnProposeC         chan string
	rnCommitC          <-chan *string
	rnErrorC           <-chan error
	rnSnapshotterReady <-chan *snap.Snapshotter

<<<<<<< HEAD
	registerC            chan *orderpb.LocalCut // new replicas to be registered
	lastCutTime          map[int32]time.Time
	avgHoles             map[int32]*movingaverage.MovingAverage
	avgDelta             map[int32]*movingaverage.MovingAverage
	prevQueueLength      map[int32]int64
	quota                map[int64](map[int32]int64) // map from window number to quota for window
	localCutChangeWindow int64
	assignWindow         int64           // next window to assign quota
	windowStartGSN       map[int64]int64 // map from window number to start GSN
	startCommittedCut    map[int32]int64 // map from rid to the lengths at the start of the window
	numQuotaChanged      int64           // number of primaries in current window for whom quota has 	been changed
	replicasInReserve    map[int32]int64 // replicas in reserve for next window
	replicasStandby      map[int32]int64 // replicas in standby for next window (all replicas from shard not yet registered)
	processWindow        int64           // window number till which quota has been processed
	prevCutTime          map[int32]time.Time
=======
	registerC               chan *orderpb.LocalCut // new replicas to be registered
	lastCutTime             map[int32]time.Time
	avgHoles                map[int32]*movingaverage.MovingAverage
	avgDelta                map[int32]*movingaverage.MovingAverage
	prevQueueLength         map[int32]int64
	quota                   map[int64](map[int32]int64) // map from window number to quota for window
	localCutChangeWindow    int64
	assignWindow            int64           // next window to assign quota
	windowStartGSN          map[int64]int64 // map from window number to start GSN
	numQuotaChanged         int64           // number of primaries in current window for whom quota has 	been changed
	replicasInReserve       map[int32]int64 // replicas in reserve for next window
	replicasStandby         map[int32]int64 // replicas in standby for next window (all replicas from shard not yet registered)
	replicasFinalize        map[int32]int64 // replicas to be finalized
	replicasFinalizeStandby map[int32]int64 // replicas in standby for finalization
	replicasConfirmFinalize map[int32]int64 // replicas waiting to be confirmed finalized
	processWindow           int64           // window number till which quota has been processed
	prevCutTime             map[int32]time.Time
>>>>>>> f3aef454

	// stats
	stats Stats
}

// fraction of the local cut window at which quota change decisions are made for a shard
const quotaChangeFraction float64 = 0.5

// TODO: Currently assuming batching interval is the same as the ordering interval
// TODO: Currently assuming no change in number of shards
func NewOrderServer(index, numReplica, dataNumReplica int32, batchingInterval time.Duration, peerList []string) *OrderServer {
	s := &OrderServer{
		index:            index,
		numReplica:       numReplica,
		dataNumReplica:   dataNumReplica,
		viewID:           0,
		isLeader:         index == 0,
		batchingInterval: batchingInterval,
	}
	s.shards = make(map[int32]bool)
	s.forwardC = make(chan *orderpb.LocalCuts, 4096)
	s.proposeC = make(chan *orderpb.CommittedEntry, 4096)
	s.commitC = make(chan *orderpb.CommittedEntry, 4096)
	s.finalizeC = make(chan *orderpb.FinalizeRequest, 4096)
	s.subC = make(map[int32]chan *orderpb.CommittedEntry)

	s.registerC = make(chan *orderpb.LocalCut, 4096)
	s.lastCutTime = make(map[int32]time.Time)
	s.prevCutTime = make(map[int32]time.Time)
	s.avgHoles = make(map[int32]*movingaverage.MovingAverage)
	s.avgDelta = make(map[int32]*movingaverage.MovingAverage)
	s.prevQueueLength = make(map[int32]int64)
	s.quota = make(map[int64]map[int32]int64)
	s.localCutChangeWindow = 100
	s.replicasInReserve = make(map[int32]int64)
	s.replicasStandby = make(map[int32]int64)
	s.replicasFinalize = make(map[int32]int64)
	s.replicasFinalizeStandby = make(map[int32]int64)
	s.replicasConfirmFinalize = make(map[int32]int64)
	s.assignWindow = 0
<<<<<<< HEAD
	s.startCommittedCut = make(map[int32]int64)
=======
>>>>>>> f3aef454
	s.windowStartGSN = make(map[int64]int64)
	s.processWindow = -1

	s.rnConfChangeC = make(chan raftpb.ConfChange)
	s.rnProposeC = make(chan string)
	commitC, errorC, snapshotterReady := newRaftNode(
		int(index)+1, // raftNode is 1-indexed
		peerList,
		false, // not to join an existing cluster
		s.getSnapshot,
		s.rnProposeC,
		s.rnConfChangeC,
	)
	s.rnCommitC = commitC
	s.rnErrorC = errorC
	s.rnSnapshotterReady = snapshotterReady
	s.stats = Stats{}
	return s
}

func (s *OrderServer) Start() {
	go s.processReport()
	go s.runReplication()
	go s.processCommit()
	go s.processRNCommit()
}

// runReplication runs Raft to replicate proposed messages and receive
// committed messages.
func (s *OrderServer) runReplication() {
	for e := range s.proposeC {
		b, err := proto.Marshal(e)
		if err != nil {
			log.Errorf("%v", err)
			continue
		}
		s.rnProposeC <- string(b)
	}
}

func (s *OrderServer) computeCutDiff(pcut, ccut map[int32]int64) int64 {
	sum := int64(0)
	if pcut == nil {
		for _, v := range ccut {
			sum += v
		}
	} else {
		for k, v := range ccut {
			if vv, ok := pcut[k]; ok {
				sum += v - vv
			} else {
				sum += v
			}
		}
	}
	return sum

}

// helper function to adjust the quota for replica rid in the cut lc to the given window and local cut number
func (s *OrderServer) adjustToMinimums(rid int32, lc *orderpb.LocalCut, windowNum int64, localCutNum int64) int64 {
	localReplicaId := rid % s.dataNumReplica
	adjustedCut := lc.Cut[localReplicaId]
	if lc.WindowNum == windowNum && lc.LocalCutNum == localCutNum {
		return adjustedCut
	}
	if lc.WindowNum > windowNum {
		if lc.WindowNum-1 != windowNum {
			log.Errorf("error: theoretically unreachable code, replicas can only be 1 window apart")
			return -1
		}
		adjustedCut -= (lc.LocalCutNum + 1) * s.quota[lc.WindowNum][rid]
		adjustedCut -= (s.localCutChangeWindow - localCutNum - 1) * s.quota[lc.WindowNum-1][rid]
	} else {
		adjustedCut -= (lc.LocalCutNum - localCutNum) * s.quota[lc.WindowNum][rid]
	}

	// adjust to the given window and local cut number
	return adjustedCut
}

func (s *OrderServer) isReadyToAssignQuota() bool {
	if s.assignWindow == 0 {
		return len(s.replicasInReserve) >= 2
	}
	return s.numQuotaChanged == int64(len(s.quota[s.assignWindow-1]))
}

// this function finds the amount of lag in the cuts across all replicas
// the lag is the difference between the cut number of a replica and the highest cut number across all replicas
// where, cut number = windowNumber * localCutChangeWindow + localCutNumber
func (s *OrderServer) getLags(lcs map[int32]*orderpb.LocalCut) map[int32]int64 {
	lags := make(map[int32]int64)
	highestCut := int64(0)
	for _, lc := range lcs {
		cutNum := lc.WindowNum*s.localCutChangeWindow + lc.LocalCutNum
		if cutNum > highestCut {
			highestCut = cutNum
		}
	}
	for rid, lc := range lcs {
		cutNum := lc.WindowNum*s.localCutChangeWindow + lc.LocalCutNum
		lags[rid] = highestCut - cutNum
	}
	return lags
}

// logs the avg lag in cuts and returns true if there is a significant lag in the cuts
// significance is currently defined as a maximum lag of 5% of the localCutChangeWindow or more
func (s *OrderServer) isSignificantLag(lags map[int32]int64) bool {
	maxLag := float64(0)
	for _, lag := range lags {
		if float64(lag) > maxLag {
			maxLag = float64(lag)
		}
	}
	s.stats.diffCut += float64(maxLag)
	return float64(maxLag) >= float64(0.05)*float64(s.localCutChangeWindow)
}

func (s *OrderServer) computeCommittedCut(lcs map[int32]*orderpb.LocalCut) map[int32]int64 {
	// find lowest numbered window across all replicas
	lowestWindowNum := getLowestWindowNum(lcs)

	if lowestWindowNum == math.MaxInt64 {
		return s.prevCut
	}

	// lowestLocalCutNum, s.nextWindowNumber is the highest cuts that can be included in the committed cut across all replicas
	lowestLocalCutNum := s.getLowestLocalCutNum(lcs, lowestWindowNum)

	if lowestLocalCutNum == math.MaxInt64 {
		return s.prevCut
	}

	log.Debugf("Computing committed cut for lcs %v", lcs)
	log.Debugf("lowest window num, local cut num: %v, %v", lowestWindowNum, lowestLocalCutNum)
	ccut := make(map[int32]int64)
	for rid := range lcs {
		// only include replicas that are part of the lowest window number
		if _, ok := s.quota[lowestWindowNum][rid]; ok {
			localReplicaID := rid % s.dataNumReplica
			begin := rid - localReplicaID
			chosen := int64(0)
			for i := int32(0); i < s.dataNumReplica; i++ {
				if cut, ok := lcs[begin+i]; ok {
					if cut.Cut[localReplicaID] > 0 {
						chosen = s.adjustToMinimums(rid, cut, lowestWindowNum, lowestLocalCutNum)
					}
				} else {
					chosen = int64(0)
				}
			}
			ccut[rid] = chosen
		}
	}

	// check if lcs num is equal to localCutChangeWindow-1
	// If so we can clear some state
	for rid := range lcs {
		wn, ok := s.replicasConfirmFinalize[rid]
		if !ok {
			continue
		}

		log.Infof("Wn: %v, lowestWindowNum: %v, lowestLocalCutNum: %v", wn, lowestWindowNum, lowestLocalCutNum)

		if wn == lowestWindowNum && lowestLocalCutNum == s.localCutChangeWindow-1 {
			if _, ok := s.replicasConfirmFinalize[rid]; ok {
				log.Infof("Replica %v finalized", rid)
				delete(s.avgHoles, rid)
				delete(s.avgDelta, rid)
				delete(s.replicasConfirmFinalize, rid)
				delete(lcs, rid)
			}
		}
	}

	if lowestWindowNum > s.processWindow {
		// TODO: delete old quota and unneccesary state
		// if s.processWindow != -1 {
		// 	delete(s.quota, s.processWindow)
		// }
		s.processWindow = lowestWindowNum
	}

	// log.Printf("process window: %v", s.processWindow)

	return ccut
}

func (s *OrderServer) isLastLagFixed(lastLag map[int32]int64) bool {
	for _, lag := range lastLag {
		if lag != 0 {
			return false
		}
	}
	return true
}

func (s *OrderServer) getNewQuota(rid int32, lc *orderpb.LocalCut) int64 {
	// the general idea here is to have very low tolerance for a higher period and moderate to high tolerance to a lower avg cut period
	defaultFreq := float64(1e9 / s.batchingInterval.Nanoseconds())
	currentFreq := float64(1e9 / s.avgDelta[rid].Avg())

	if math.Abs(currentFreq-defaultFreq) > 0.05*defaultFreq {
		newQuota := int64(math.Ceil(float64(lc.Quota) * currentFreq / defaultFreq))
		if newQuota < 1 {
			newQuota = 1
		}
		return newQuota
	}
	return lc.Quota
}

// proposeCommit broadcasts entries in commitC to all subCs.
func (s *OrderServer) processReport() {
	lcs := make(map[int32]*orderpb.LocalCut) // all local cuts
	printTicker := time.NewTicker(5 * time.Second)
	prevPrintCut := make(map[int32]int64)

	// if I send a lag signal, I should not send another one until the lag is resolved
	// wait for 5 windows before sending another lag signal
	var lastLag map[int32]int64
	numCommittedCuts := int64(0)
	ticker := time.NewTicker(s.batchingInterval)
	var quotaStartTime time.Time
	for {
		select {
		case e := <-s.forwardC:
			// Received a LocalCuts message from one of the replica sets
			// This branch has two tasks, store the local cuts and update the quota for the replica set if necessary
			if s.isLeader { // store local cuts
				for _, lc := range e.Cuts {
					id := lc.ShardID*s.dataNumReplica + lc.LocalReplicaID
					valid := true
					// check if the received cut is up-to-date
					if cut, ok := lcs[id]; ok {
						for i := int32(0); i < s.dataNumReplica; i++ {
							if lc.Cut[i] < cut.Cut[i] {
								valid = false
							}
						}
					}
					if valid {
						if !e.FixingLag {
							// dividing average by difference in local cut numbers in case some are missing
							if _, ok := s.lastCutTime[id]; ok && !e.FixingLag {
								s.avgDelta[id].Add(float64(time.Since(s.lastCutTime[id]).Nanoseconds()) / float64(s.diff(lc.LocalCutNum, lc.WindowNum, lcs[id].LocalCutNum, lcs[id].WindowNum)))
							}
							s.lastCutTime[id] = time.Now()
						}

						if lc.LocalCutNum >= int64(float64(s.localCutChangeWindow)*quotaChangeFraction) {
							// check if quota has already been assigned for next window
							if _, ok := s.quota[lc.WindowNum+1]; !ok {
								s.quota[lc.WindowNum+1] = make(map[int32]int64)
							}

							if _, ok := s.quota[lc.WindowNum+1][id]; !ok {
								s.quota[lc.WindowNum+1][id] = s.getNewQuota(id, lc)
								s.numQuotaChanged++
							}
						}

						// when replica fixes lag, mark last lag as zero
						if lc.Feedback.FixedLag {
							lastLag[id] = 0
						}

						lcs[id] = lc
					}
				}
			} else {
				// TODO: forward to the leader
				log.Debugf("Cuts forward to the leader")
			}
		case lc := <-s.registerC:
			// A new replicaset requested to register
			// This branch marks the replicas quota and keeps it as a replica in reserve to be included in the next possible window
			if s.isLeader { // update quota for new replicas
				id := lc.ShardID*s.dataNumReplica + lc.LocalReplicaID
				s.replicasStandby[id] = lc.Quota
				log.Printf("Replica %v registered with quota %v", id, lc.Quota)

				// check if all replicas from that shard have registered
				allRegistered := true
				for i := int32(0); i < s.dataNumReplica; i++ {
					rid := lc.ShardID*s.dataNumReplica + i
					_, ok := s.replicasStandby[rid]
					allRegistered = allRegistered && ok
				}

				if allRegistered {
					// all replicas from the shard have registered
					for i := int32(0); i < s.dataNumReplica; i++ {
						rid := lc.ShardID*s.dataNumReplica + i
						s.replicasInReserve[rid] = s.replicasStandby[rid]
						delete(s.replicasStandby, rid)
						s.avgHoles[rid] = movingaverage.New(int(s.localCutChangeWindow))
						s.avgDelta[rid] = movingaverage.New(int(s.localCutChangeWindow))
					}
					log.Debugf("Shard %v to be added in next avl window", lc.ShardID)
				}
			}
		case shard := <-s.finalizeC:
			// A replica set requested to finalize
			// This branch marks the replicas as finalized and removes them from the quota
			if s.isLeader { // finalize replicas
				id := shard.ShardID*s.dataNumReplica + shard.LocalReplicaID
				s.replicasFinalizeStandby[id] = 0
				log.Debugf("Replica %v requested to finalize", id)
				// check if all replicas from that shard have requested to finalize
				allRequestedToFinalize := true
				for i := int32(0); i < s.dataNumReplica; i++ {
					rid := shard.ShardID*s.dataNumReplica + i
					_, ok := s.replicasFinalizeStandby[rid]
					allRequestedToFinalize = allRequestedToFinalize && ok
				}
				if allRequestedToFinalize {
					// all replicas from the shard have requested to finalize
					for i := int32(0); i < s.dataNumReplica; i++ {
						log.Infof("Replica %v requested to finalize", shard.ShardID*s.dataNumReplica+i)
						rid := shard.ShardID*s.dataNumReplica + i
						s.replicasFinalize[rid] = s.replicasFinalizeStandby[rid]
						delete(s.replicasFinalizeStandby, rid)
					}
					log.Infof("Shard %v to be finalized in next avl window", shard.ShardID)
				}
			}
		case <-ticker.C:
			// TODO: check to make sure the key in lcs exist
			// This thread is responsible for computing the committed cut and proposing it to the Raft node
			if s.isLeader { // compute committedCut
				numCommittedCuts++
				start := time.Now()
				ccut := s.computeCommittedCut(lcs)
				lags := s.getLags(lcs)
				s.stats.timeToComputeCommittedCut += time.Since(start).Nanoseconds()
				s.stats.numCommittedCuts++
				vid := atomic.LoadInt32(&s.viewID)
				var ce *orderpb.CommittedEntry

				if s.isReadyToAssignQuota() {
					if s.assignWindow != 0 {
						s.stats.timeToDecideQuota += time.Since(quotaStartTime).Nanoseconds()
						s.stats.numQuotaDecisions++
					}

					log.Debugf("Deciding quota for window %v", s.assignWindow)
					// reset num quota changed
					s.numQuotaChanged = 0

					// if next window quota does not exist, create it
					if _, ok := s.quota[s.assignWindow]; !ok {
						s.quota[s.assignWindow] = make(map[int32]int64)
					}

					// assign quota to replicas in reserve
					for rid, q := range s.replicasInReserve {
						s.quota[s.assignWindow][rid] = q
					}

					shardsFinalized := false
					finalizeEntry := &orderpb.FinalizeEntry{ShardIDs: make([]int32, 0)}
					// iterate over s.replicasFinalize and remove them from the quota for the next window
					for rid := range s.replicasFinalize {
						delete(s.quota[s.assignWindow], rid)
						s.replicasConfirmFinalize[rid] = s.assignWindow - 1
						shardsFinalized = true

						found := false
						for _, sid := range finalizeEntry.ShardIDs {
							if sid == rid/s.dataNumReplica {
								found = true
								break
							}
						}
						if !found {
							finalizeEntry.ShardIDs = append(finalizeEntry.ShardIDs, rid/s.dataNumReplica)
						}
					}

					// clear replicas in finalize
					s.replicasFinalize = make(map[int32]int64)

					// clear replicas in reserve
					s.replicasInReserve = make(map[int32]int64)

					quota := make(map[int32]int64)
					for rid, q := range s.quota[s.assignWindow] {
						quota[rid] = q
					}

					// increment view ID if new shards
					// increment view ID if shards leave as well
					incrViewId := false
					for rid := range s.quota[s.assignWindow] {
						if _, ok := s.shards[rid/s.dataNumReplica]; !ok {
							incrViewId = true
							s.shards[rid/s.dataNumReplica] = true
						}
					}

					if incrViewId || shardsFinalized {
						log.Infof("Incrementing view ID because shardFinalized: %v, incrViewId: %v", shardsFinalized, incrViewId)
						atomic.AddInt32(&s.viewID, 1)
						vid = atomic.LoadInt32(&s.viewID)
					}

					// update window start GSN
					if s.assignWindow == 0 {
						s.windowStartGSN[s.assignWindow] = 0
					} else {
						sumQuotas := 0
						for _, q := range s.quota[s.assignWindow-1] {
							sumQuotas += int(q)
						}
						s.windowStartGSN[s.assignWindow] = s.windowStartGSN[s.assignWindow-1] + int64(sumQuotas)*s.localCutChangeWindow
					}

<<<<<<< HEAD
					// update start committed cut
					// this will be considered by the newly starting replicas to be the expected previous committed cut
					for rid := range s.quota[s.assignWindow] {
						if s.assignWindow == 0 {
							s.startCommittedCut[rid] = 0
						} else {
							_, ok := s.quota[s.assignWindow-1][rid]
							if ok {
								s.startCommittedCut[rid] = s.startCommittedCut[rid] + s.quota[s.assignWindow-1][rid]*s.localCutChangeWindow
							} else {
								s.startCommittedCut[rid] = 0
							}
						}
					}

					prevCutHint := make(map[int32]int64)
					for rid, cut := range s.startCommittedCut {
						prevCutHint[rid] = cut
					}

					// increment window
					s.assignWindow++

					ce = &orderpb.CommittedEntry{Seq: 0, ViewID: vid, CommittedCut: &orderpb.CommittedCut{StartGSN: s.startGSN, Cut: ccut, ShardQuotas: quota, IsShardQuotaUpdated: true, WindowNum: s.assignWindow - 1, ViewID: vid, WindowStartGSN: s.windowStartGSN[s.assignWindow-1], PrevCut: prevCutHint}, FinalizeShards: nil}
=======
					// increment window
					s.assignWindow++

					log.Infof("Finalizing shards: %v", finalizeEntry.ShardIDs)
					ce = &orderpb.CommittedEntry{Seq: 0, ViewID: vid, CommittedCut: &orderpb.CommittedCut{StartGSN: s.startGSN, Cut: ccut, ShardQuotas: quota, IsShardQuotaUpdated: true, WindowNum: s.assignWindow - 1, ViewID: vid, WindowStartGSN: s.windowStartGSN[s.assignWindow-1]}, FinalizeShards: finalizeEntry}
>>>>>>> f3aef454
					log.Printf("quota: %v", s.quota[s.assignWindow-1])
				} else {
					ce = &orderpb.CommittedEntry{Seq: 0, ViewID: vid, CommittedCut: &orderpb.CommittedCut{StartGSN: s.startGSN, Cut: ccut}, FinalizeShards: nil}
				}

				if s.isSignificantLag(lags) {
					// log.Printf("significant lag in cuts: %v", lags)
					if lastLag == nil || s.isLastLagFixed(lastLag) {
						ce.CommittedCut.AdjustmentSignal = &orderpb.Control{}
						ce.CommittedCut.AdjustmentSignal.Lag = lags
						lastLag = lags
					}
				}

				s.proposeC <- ce
				s.startGSN += s.computeCutDiff(s.prevCut, ccut)
				s.prevCut = ccut
			}
		case <-printTicker.C:
			for rid, cut := range s.prevCut {
				log.Printf("replica %v: %v [+%v]", rid, cut, cut-prevPrintCut[rid])
			}
			prevPrintCut = make(map[int32]int64)
			for rid, cut := range s.prevCut {
				prevPrintCut[rid] = cut
			}
			s.stats.printStats()
			for rid := range s.avgDelta {
				log.Printf("replica %v: avg delta in ms %v", rid, s.avgDelta[rid].Avg()/1000000)
			}
		}
	}
}

// proposeCommit broadcasts entries in commitC to all subCs.
func (s *OrderServer) processCommit() {
	for e := range s.commitC {
		if s.isLeader {
			log.Debugf("%v", e)
		}
		s.subCMu.RLock()
		for _, c := range s.subC {
			c <- e
		}
		s.subCMu.RUnlock()
	}
}

func (s *OrderServer) processRNCommit() {
	for d := range s.rnCommitC {
		if d == nil {
			// TODO: handle snapshots
			continue
		}
		e := &orderpb.CommittedEntry{}
		// TODO use []byte to avoid the conversion
		err := proto.Unmarshal([]byte(*d), e)
		if err != nil {
			log.Errorf("%v", err)
			continue
		}
		s.commitC <- e
	}
}

// TODO
func (s *OrderServer) getSnapshot() ([]byte, error) {
	b := make([]byte, 0)
	return b, nil
}<|MERGE_RESOLUTION|>--- conflicted
+++ resolved
@@ -100,23 +100,6 @@
 	rnErrorC           <-chan error
 	rnSnapshotterReady <-chan *snap.Snapshotter
 
-<<<<<<< HEAD
-	registerC            chan *orderpb.LocalCut // new replicas to be registered
-	lastCutTime          map[int32]time.Time
-	avgHoles             map[int32]*movingaverage.MovingAverage
-	avgDelta             map[int32]*movingaverage.MovingAverage
-	prevQueueLength      map[int32]int64
-	quota                map[int64](map[int32]int64) // map from window number to quota for window
-	localCutChangeWindow int64
-	assignWindow         int64           // next window to assign quota
-	windowStartGSN       map[int64]int64 // map from window number to start GSN
-	startCommittedCut    map[int32]int64 // map from rid to the lengths at the start of the window
-	numQuotaChanged      int64           // number of primaries in current window for whom quota has 	been changed
-	replicasInReserve    map[int32]int64 // replicas in reserve for next window
-	replicasStandby      map[int32]int64 // replicas in standby for next window (all replicas from shard not yet registered)
-	processWindow        int64           // window number till which quota has been processed
-	prevCutTime          map[int32]time.Time
-=======
 	registerC               chan *orderpb.LocalCut // new replicas to be registered
 	lastCutTime             map[int32]time.Time
 	avgHoles                map[int32]*movingaverage.MovingAverage
@@ -134,7 +117,6 @@
 	replicasConfirmFinalize map[int32]int64 // replicas waiting to be confirmed finalized
 	processWindow           int64           // window number till which quota has been processed
 	prevCutTime             map[int32]time.Time
->>>>>>> f3aef454
 
 	// stats
 	stats Stats
@@ -175,10 +157,7 @@
 	s.replicasFinalizeStandby = make(map[int32]int64)
 	s.replicasConfirmFinalize = make(map[int32]int64)
 	s.assignWindow = 0
-<<<<<<< HEAD
 	s.startCommittedCut = make(map[int32]int64)
-=======
->>>>>>> f3aef454
 	s.windowStartGSN = make(map[int64]int64)
 	s.processWindow = -1
 
@@ -600,7 +579,6 @@
 						s.windowStartGSN[s.assignWindow] = s.windowStartGSN[s.assignWindow-1] + int64(sumQuotas)*s.localCutChangeWindow
 					}
 
-<<<<<<< HEAD
 					// update start committed cut
 					// this will be considered by the newly starting replicas to be the expected previous committed cut
 					for rid := range s.quota[s.assignWindow] {
@@ -624,14 +602,7 @@
 					// increment window
 					s.assignWindow++
 
-					ce = &orderpb.CommittedEntry{Seq: 0, ViewID: vid, CommittedCut: &orderpb.CommittedCut{StartGSN: s.startGSN, Cut: ccut, ShardQuotas: quota, IsShardQuotaUpdated: true, WindowNum: s.assignWindow - 1, ViewID: vid, WindowStartGSN: s.windowStartGSN[s.assignWindow-1], PrevCut: prevCutHint}, FinalizeShards: nil}
-=======
-					// increment window
-					s.assignWindow++
-
-					log.Infof("Finalizing shards: %v", finalizeEntry.ShardIDs)
-					ce = &orderpb.CommittedEntry{Seq: 0, ViewID: vid, CommittedCut: &orderpb.CommittedCut{StartGSN: s.startGSN, Cut: ccut, ShardQuotas: quota, IsShardQuotaUpdated: true, WindowNum: s.assignWindow - 1, ViewID: vid, WindowStartGSN: s.windowStartGSN[s.assignWindow-1]}, FinalizeShards: finalizeEntry}
->>>>>>> f3aef454
+					ce = &orderpb.CommittedEntry{Seq: 0, ViewID: vid, CommittedCut: &orderpb.CommittedCut{StartGSN: s.startGSN, Cut: ccut, ShardQuotas: quota, IsShardQuotaUpdated: true, WindowNum: s.assignWindow - 1, ViewID: vid, WindowStartGSN: s.windowStartGSN[s.assignWindow-1], PrevCut: prevCutHint}, FinalizeShards: finalizeEntry}
 					log.Printf("quota: %v", s.quota[s.assignWindow-1])
 				} else {
 					ce = &orderpb.CommittedEntry{Seq: 0, ViewID: vid, CommittedCut: &orderpb.CommittedCut{StartGSN: s.startGSN, Cut: ccut}, FinalizeShards: nil}
