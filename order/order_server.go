package order

import (
	"math"
	"sort"
	"sync"
	"sync/atomic"
	"time"

	log "github.com/scalog/scalog/logger"
	"github.com/scalog/scalog/order/orderpb"

	movingaverage "github.com/RobinUS2/golang-moving-average"
	"github.com/golang/protobuf/proto"
	"go.etcd.io/etcd/etcdserver/api/snap"
	"go.etcd.io/etcd/raft/raftpb"
)

const reconfigExpt bool = false
const qcExpt bool = false
const lagfixExpt bool = false
const qcEnabled bool = true
const lagfixEnabled bool = true
const slowShardExpt bool = false
const lagfixThres float64 = 0.03
const staggeringFactor int64 = 2

func (s *OrderServer) getLowestWindowNum(lcs map[int32]*orderpb.LocalCut) int64 {
	lowestWindowNum := int64(math.MaxInt64)
	for _, lc := range lcs {
		if lc.WindowNum < lowestWindowNum {
			lowestWindowNum = lc.WindowNum
		}
	}
	return lowestWindowNum
}

func (s *OrderServer) diff(l1, w1, l2, w2 int64) int64 {
	return l1 + s.localCutChangeWindow*w1 - l2 - s.localCutChangeWindow*w2
}

// iterates over all the replicas in the corresponding window number
// returns the lowest local cut number over all replicas in that window (if any replica hasn't reached window yet, returns math.MaxInt64)
func (s *OrderServer) getLowestLocalCutNum(lcs map[int32]*orderpb.LocalCut, windowNum int64) int64 {
	lowestLocalCutNum := int64(math.MaxInt64)

	for rid := range s.quota[windowNum] {
		lc, ok := lcs[rid]
		if s.quota[windowNum][rid] == 0 {
			// this replica is grounded, skip
			continue
		}
		if !ok || lc.WindowNum < windowNum {
			// if any replica has not reached the window yet, return math.MaxInt64
			return math.MaxInt64
		} else {
			lcNum := lc.LocalCutNum

			// for replicas that have advanced beyond this window, use the highest possible local cut number
			if lc.WindowNum > windowNum {
				lcNum = s.localCutChangeWindow - 1
			}

			if lcNum < lowestLocalCutNum {
				lowestLocalCutNum = lcNum
			}
		}
	}

	return lowestLocalCutNum
}

type RealTimeTput struct {
	count  atomic.Int64
	IsHole bool
}

func (r *RealTimeTput) Add(delta int64) {
	r.count.Add(delta)
}

func (r *RealTimeTput) LoggerThread() {
	duration := 50 * time.Millisecond
	ticker := time.NewTicker(duration)
	prev := int64(0)
	for range ticker.C {
		count := r.count.Load()
		if r.IsHole {
			log.Printf("[real-time total tput]: %v ops/sec", float64(count-prev)/duration.Seconds())
		} else {
			log.Printf("[real-time tput]: %v ops/sec", float64(count-prev)/duration.Seconds())
		}
		prev = count
	}
}

type Stats struct {
	timeToComputeCommittedCut int64
	numCommittedCuts          int64
	timeToDecideQuota         int64
	numQuotaDecisions         int64
	diffCut                   float64
	numLagFixes               map[int32]int64
	RealTimeTput              RealTimeTput
	RealTimeTotalTput         RealTimeTput                // includes holes
	holesFilled               map[int32](map[int64]int64) // number of holes filled by each replica (1st int32) in each local cut id (1st int64)
	quotaStartTime            time.Time
	prevNumCommittedCuts      int64
	numCutsCommited           map[int64]int64
}

func (s *Stats) printStats() {
	if s.numCommittedCuts == 0 {
		return
	}
	log.Printf("avg time to compute committed cut in us: %v", s.timeToComputeCommittedCut/s.numCommittedCuts/1000)
	log.Printf("avg lag in cuts: %v", s.diffCut/float64(s.numCommittedCuts))
	if s.numQuotaDecisions == 0 {
		return
	}
	log.Printf("avg time to decide quota in us: %v", s.timeToDecideQuota/s.numQuotaDecisions/1000)
	for rid, num := range s.numLagFixes {
		log.Printf("replica %v: num lag fixes: %v", rid, num)
	}
	log.Printf("num committed cuts: %v [+%v]", s.numCommittedCuts, s.numCommittedCuts-s.prevNumCommittedCuts)
	s.prevNumCommittedCuts = s.numCommittedCuts
	for k, v := range s.numCutsCommited {
		log.Printf("num cuts committed at stagger level: %v: %v", k, v)
	}
}

type OrderServer struct {
	index            int32
	numReplica       int32
	dataNumReplica   int32
	clientID         int32
	batchingInterval time.Duration
	isLeader         bool
	startGSN         int64
	viewID           int32          // use sync/atomic to access viewID
	shards           map[int32]bool // true for live shards, false for finalized ones
	forwardC         chan *orderpb.LocalCuts
	proposeC         chan *orderpb.CommittedEntry
	commitC          chan *orderpb.CommittedEntry
	finalizeC        chan *orderpb.FinalizeRequest
	subC             map[int32]chan *orderpb.CommittedEntry
	subCMu           sync.RWMutex
	prevCut          map[int32]int64

	rnConfChangeC      chan raftpb.ConfChange
	rnProposeC         chan string
	rnCommitC          <-chan *string
	rnErrorC           <-chan error
	rnSnapshotterReady <-chan *snap.Snapshotter

	registerC               chan *orderpb.LocalCut // new replicas to be registered
	lastCutTime             map[int32]time.Time
	avgHoles                map[int32]*movingaverage.MovingAverage
	avgDelta                map[int32]*movingaverage.MovingAverage
	prevQueueLength         map[int32]int64
	quota                   map[int64](map[int32]int64) // map from window number to quota for window
	sortedReplicaList       map[int64][]int32
	localCutChangeWindow    int64
	assignWindow            int64           // next window to assign quota
	windowStartGSN          map[int64]int64 // map from window number to start GSN
	numQuotaChanged         int64           // number of primaries in current window for whom quota has 	been changed
	replicasInReserve       map[int32]int64 // replicas in reserve for next window
	replicasStandby         map[int32]int64 // replicas in standby for next window (all replicas from shard not yet registered)
	replicasFinalize        map[int32]int64 // replicas to be finalized
	replicasFinalizeStandby map[int32]int64 // replicas in standby for finalization
	replicasConfirmFinalize map[int32]int64 // replicas waiting to be confirmed finalized
	processWindow           int64           // window number till which quota has been processed
	prevCutTime             map[int32]time.Time
	startCommittedCut       map[int32]int64
	replicasGrounded        map[int32]int64 // replicas that have been grounded, and how many remaining windows they are to be grounded for
	// stats
	stats Stats

	lastLag map[int32]int64

	prevLowestWindowNum   int64
	prevLowestLocalCutNum int64
<<<<<<< HEAD
	prevSeqReached        int64
=======

	slowShardDetection map[int32]SlowShardMeta

	// saved lcs for grounded replicas
	savedLcs map[int32]*orderpb.LocalCut
}

type SlowShardMeta struct {
	lastDetected time.Time
	count        int64
>>>>>>> 89c2ba6c
}

// fraction of the local cut window at which quota change decisions are made for a shard
const quotaChangeFraction float64 = 0.5

// TODO: Currently assuming batching interval is the same as the ordering interval
// TODO: Currently assuming no change in number of shards
func NewOrderServer(index, numReplica, dataNumReplica int32, batchingInterval time.Duration, peerList []string) *OrderServer {
	s := &OrderServer{
		index:            index,
		numReplica:       numReplica,
		dataNumReplica:   dataNumReplica,
		viewID:           0,
		isLeader:         index == 0,
		batchingInterval: batchingInterval,
	}
	s.shards = make(map[int32]bool)
	s.forwardC = make(chan *orderpb.LocalCuts, 4096)
	s.proposeC = make(chan *orderpb.CommittedEntry, 4096)
	s.commitC = make(chan *orderpb.CommittedEntry, 4096)
	s.finalizeC = make(chan *orderpb.FinalizeRequest, 4096)
	s.subC = make(map[int32]chan *orderpb.CommittedEntry)

	s.registerC = make(chan *orderpb.LocalCut, 4096)
	s.lastCutTime = make(map[int32]time.Time)
	s.prevCutTime = make(map[int32]time.Time)
	s.avgHoles = make(map[int32]*movingaverage.MovingAverage)
	s.avgDelta = make(map[int32]*movingaverage.MovingAverage)
	s.prevQueueLength = make(map[int32]int64)
	s.quota = make(map[int64]map[int32]int64)
	s.localCutChangeWindow = 100
	if !qcEnabled {
		s.localCutChangeWindow = 1e9
	}
	s.replicasInReserve = make(map[int32]int64)
	s.replicasStandby = make(map[int32]int64)
	s.replicasFinalize = make(map[int32]int64)
	s.replicasFinalizeStandby = make(map[int32]int64)
	s.replicasConfirmFinalize = make(map[int32]int64)
	s.assignWindow = 0
	s.startCommittedCut = make(map[int32]int64)
	s.windowStartGSN = make(map[int64]int64)
	s.processWindow = -1
	s.prevLowestWindowNum = -1
	s.prevLowestLocalCutNum = s.localCutChangeWindow - 1
<<<<<<< HEAD
	s.prevSeqReached = 0
	s.sortedReplicaList = make(map[int64][]int32)
=======
	s.replicasGrounded = make(map[int32]int64)
>>>>>>> 89c2ba6c

	s.rnConfChangeC = make(chan raftpb.ConfChange)
	s.rnProposeC = make(chan string)
	commitC, errorC, snapshotterReady := newRaftNode(
		int(index)+1, // raftNode is 1-indexed
		peerList,
		false, // not to join an existing cluster
		s.getSnapshot,
		s.rnProposeC,
		s.rnConfChangeC,
	)
	s.rnCommitC = commitC
	s.rnErrorC = errorC
	s.rnSnapshotterReady = snapshotterReady
	s.stats = Stats{}
	s.stats.RealTimeTput.IsHole = false
	s.stats.RealTimeTotalTput.IsHole = true
	if reconfigExpt || qcExpt || slowShardExpt {
		go s.stats.RealTimeTput.LoggerThread()
		go s.stats.RealTimeTotalTput.LoggerThread()
		s.stats.holesFilled = make(map[int32](map[int64]int64))
	}
	s.stats.numLagFixes = make(map[int32]int64)
	s.stats.numCutsCommited = make(map[int64]int64)
	s.lastLag = make(map[int32]int64)
	s.slowShardDetection = make(map[int32]SlowShardMeta)
	s.savedLcs = make(map[int32]*orderpb.LocalCut)
	return s
}

func (s *OrderServer) Start() {
	go s.processReport()
	go s.runReplication()
	go s.processCommit()
	go s.processRNCommit()
}

// runReplication runs Raft to replicate proposed messages and receive
// committed messages.
func (s *OrderServer) runReplication() {
	for e := range s.proposeC {
		b, err := proto.Marshal(e)
		if err != nil {
			log.Errorf("%v", err)
			continue
		}
		s.rnProposeC <- string(b)
	}
}

func (s *OrderServer) computeCutDiff(pcut, ccut map[int32]int64) int64 {
	sum := int64(0)
	if pcut == nil {
		for _, v := range ccut {
			sum += v
		}
	} else {
		for k, v := range ccut {
			if vv, ok := pcut[k]; ok {
				sum += v - vv
			} else {
				sum += v
			}
		}
	}
	return sum

}

// helper function to adjust the quota for replica rid in the cut lc to the given window and local cut number
func (s *OrderServer) adjustToMinimums(rid int32, lc *orderpb.LocalCut, windowNum int64, localCutNum int64) int64 {
	localReplicaId := rid % s.dataNumReplica
	adjustedCut := lc.Cut[localReplicaId]
	if lc.WindowNum == windowNum && lc.LocalCutNum == localCutNum {
		return adjustedCut
	}
	if lc.WindowNum > windowNum {
		if lc.WindowNum-1 != windowNum {
			log.Errorf("error: theoretically unreachable code, replicas can only be 1 window apart")
			return -1
		}
		adjustedCut -= (lc.LocalCutNum + 1) * s.quota[lc.WindowNum][rid]
		adjustedCut -= (s.localCutChangeWindow - localCutNum - 1) * s.quota[lc.WindowNum-1][rid]
	} else {
		adjustedCut -= (lc.LocalCutNum - localCutNum) * s.quota[lc.WindowNum][rid]
	}

	// adjust to the given window and local cut number
	return adjustedCut
}

func (s *OrderServer) isReadyToAssignQuota() bool {
	if s.assignWindow == 0 {
		return len(s.replicasInReserve) >= 2
	}
	lenNonZero := 0
	for _, q := range s.quota[s.assignWindow-1] {
		if q != 0 {
			lenNonZero++
		}
	}
	return s.numQuotaChanged == int64(lenNonZero)
}

// this function finds the amount of lag in the cuts across all replicas
// the lag is the difference between the cut number of a replica and the highest cut number across all replicas
// where, cut number = windowNumber * localCutChangeWindow + localCutNumber
func (s *OrderServer) getLags(lcs map[int32]*orderpb.LocalCut) map[int32]int64 {
	lags := make(map[int32]int64)
	highestCut := int64(0)
	for _, lc := range lcs {
		cutNum := lc.WindowNum*s.localCutChangeWindow + lc.LocalCutNum
		if cutNum > highestCut {
			highestCut = cutNum
		}
	}
	for rid, lc := range lcs {
		cutNum := lc.WindowNum*s.localCutChangeWindow + lc.LocalCutNum
		lags[rid] = highestCut - cutNum
	}
	return lags
}

func (s *OrderServer) updateSlowShard(rid int32, delta float64) {
	meta, ok := s.slowShardDetection[rid]
	if delta > 4*float64(s.batchingInterval.Nanoseconds()) {
		if !ok {
			s.slowShardDetection[rid] = SlowShardMeta{count: 1}
		} else {
			s.slowShardDetection[rid] = SlowShardMeta{
				count: meta.count + 1,
			}
		}
	} else {
		// not consecutive
		if ok {
			s.slowShardDetection[rid] = SlowShardMeta{
				count: 0,
			}
		}
	}
}

func (s *OrderServer) getSlowShards(slowShards map[int32]bool) bool {
	for rid, meta := range s.slowShardDetection {
		// If the shard has been consistently slow and is not in cooldown
		if meta.count > 3 && time.Since(meta.lastDetected) >= 2*time.Second {
			// Mark the shard as slow
			slowShards[rid] = true

			// Reset detection count and update cooldown time
			s.slowShardDetection[rid] = SlowShardMeta{
				count:        0,
				lastDetected: time.Now(),
			}
		}
	}

	return len(slowShards) > 0
}

// logs the avg lag in cuts and returns true if there is a significant lag in the cuts
// significance is currently defined as a maximum lag of 5% of the localCutChangeWindow or more
func (s *OrderServer) isSignificantLag(lags map[int32]int64) bool {
	limit := float64(lagfixThres) * float64(s.localCutChangeWindow)
	if lagfixEnabled && !qcEnabled {
		limit = float64(lagfixThres) * float64(100)
	}
	maxLag := float64(0)
	for _, lag := range lags {
		if float64(lag) > maxLag {
			maxLag = float64(lag)
		}
	}
	s.stats.diffCut += float64(maxLag)
	return float64(maxLag) >= limit
}

func (s *OrderServer) getSignificantLags(lags *map[int32]int64) {
	limit := float64(lagfixThres) * float64(s.localCutChangeWindow)
	if lagfixEnabled && !qcEnabled {
		limit = float64(lagfixThres) * float64(100)
	}
	for rid, lag := range *lags {
		if float64(lag) < limit {
			delete(*lags, rid)
		} else {
			if _, ok := s.stats.numLagFixes[rid]; !ok {
				s.stats.numLagFixes[rid] = 0
			}
			s.stats.numLagFixes[rid]++
		}
	}
}

// for reconfig expt
func (s *OrderServer) getNumHolesCommitted(lowestWindowNum int64, lowestLocalCutNum int64) int64 {
	prevCutIndex := s.prevLowestWindowNum*s.localCutChangeWindow + s.prevLowestLocalCutNum
	currCutIndex := lowestWindowNum*s.localCutChangeWindow + lowestLocalCutNum

	numHolesCommitted := int64(0)
	for i := prevCutIndex + 1; i <= currCutIndex; i++ {
		currentWindow := i / s.localCutChangeWindow
		for rid, q := range s.quota[currentWindow] {
			if q != 0 {
				if _, ok := s.stats.holesFilled[rid]; !ok {
					log.Errorf("err, cannot happen")
				}
				if _, ok := s.stats.holesFilled[rid][i]; !ok {
					log.Errorf("err, cannot happen")
				}
				numHolesCommitted += s.stats.holesFilled[rid][i]
			}
		}
	}
	return numHolesCommitted
}

func (s *OrderServer) getNumSeqReached(localCutNum int64, windowNum int64, lcs map[int32]*orderpb.LocalCut) []int32 {
	seqReached := make([]int32, 0)
	_, ok := s.quota[windowNum]
	if !ok {
		return seqReached
	}

	for _, rid := range s.sortedReplicaList[windowNum] {
		if lc, ok := lcs[rid]; ok {
			if lc.WindowNum > windowNum || (lc.WindowNum == windowNum && lc.LocalCutNum >= localCutNum) {
				seqReached = append(seqReached, rid)
			} else {
				break
			}
		}
	}

	return seqReached
}

func (s *OrderServer) computeCommittedCut(lcs map[int32]*orderpb.LocalCut) map[int32]int64 {
	// find lowest numbered window across all replicas
	lowestWindowNum := s.getLowestWindowNum(lcs)

	if lowestWindowNum == math.MaxInt64 {
		return s.prevCut
	}

	// lowestLocalCutNum, s.nextWindowNumber is the highest cuts that can be included in the committed cut across all replicas
	lowestLocalCutNum := s.getLowestLocalCutNum(lcs, lowestWindowNum)

	if lowestLocalCutNum == math.MaxInt64 {
		return s.prevCut
	}

	log.Debugf("Computing committed cut for lcs %v", lcs)
	log.Debugf("lowest window num, local cut num: %v, %v", lowestWindowNum, lowestLocalCutNum)
	ccut := make(map[int32]int64)
	for rid := range lcs {
		// only include replicas that are part of the lowest window number
		if _, ok := s.quota[lowestWindowNum][rid]; ok {
			localReplicaID := rid % s.dataNumReplica
			begin := rid - localReplicaID
			chosen := int64(0)
			for i := int32(0); i < s.dataNumReplica; i++ {
				if cut, ok := lcs[begin+i]; ok {
					if cut.Cut[localReplicaID] > 0 {
						chosen = s.adjustToMinimums(rid, cut, lowestWindowNum, lowestLocalCutNum)
					}
				}
			}
			ccut[rid] = chosen
		}
	}

<<<<<<< HEAD
	var validCommitLen int64
	// try to see if we can commit some staggered cuts from the next local cut num
	if staggeringFactor != -1 {
		nextLocalCutNum := lowestLocalCutNum + 1
		nextWindowNum := lowestWindowNum
		if nextLocalCutNum == s.localCutChangeWindow {
			nextLocalCutNum = 0
			nextWindowNum++
		}

		// number of sequential replicas that have reached the next local cut number
		seqReached := s.getNumSeqReached(nextLocalCutNum, nextWindowNum, lcs)
		log.Debugf("seqReached: %v", seqReached)
		lenSeqReached := int64(len(seqReached))
		validCommitLen = (lenSeqReached / staggeringFactor) * staggeringFactor
		log.Debugf("committing upto local cut num %v, window num %v, validCommitLen %v for lcs %v", lowestLocalCutNum, lowestWindowNum, validCommitLen, lcs)
		for i := int64(0); i < validCommitLen; i++ {
			ccut[seqReached[i]] = s.adjustToMinimums(seqReached[i], lcs[seqReached[i]], nextWindowNum, nextLocalCutNum)
		}
		s.stats.numCutsCommited[validCommitLen]++
=======
	for rid, q := range s.quota[lowestWindowNum] {
		if q == 0 {
			// this is a grounded replica, set its committed cut to the prev value
			ccut[rid] = s.prevCut[rid]
		}
>>>>>>> 89c2ba6c
	}

	// check if lcs num is equal to localCutChangeWindow-1
	// If so we can clear some state
	removableReplicas := make([]int32, 0)
	for rid := range lcs {
		wn, ok := s.replicasConfirmFinalize[rid]
		if !ok {
			continue
		}

		log.Debugf("Wn: %v, lowestWindowNum: %v, lowestLocalCutNum: %v", wn, lowestWindowNum, lowestLocalCutNum)

		if wn == lowestWindowNum && lowestLocalCutNum == s.localCutChangeWindow-1 {
			// TODO: redundant check, delete this later
			if _, ok := s.replicasConfirmFinalize[rid]; ok {
				removableReplicas = append(removableReplicas, rid)
			}
		}
	}

	groundedReplicas := make([]int32, 0)
	// remove replicas from lcs if they have been grounded and they have sent everything for the previous windows
	for rid, lc := range lcs {
		if lowestWindowNum == lc.WindowNum && lowestLocalCutNum == s.localCutChangeWindow-1 && s.quota[lowestWindowNum+1][rid] == 0 {
			groundedReplicas = append(groundedReplicas, rid)
			s.savedLcs[rid] = lc
		}
	}

	// remove grounded replicas from lcs
	for _, rid := range groundedReplicas {
		delete(lcs, rid)
		if slowShardExpt {
			log.Printf("Replica %v grounded and hence removed from lcs", rid)
		}
	}

	for _, rid := range removableReplicas {
		delete(s.avgHoles, rid)
		delete(s.avgDelta, rid)
		delete(s.replicasConfirmFinalize, rid)
		delete(lcs, rid)
		if reconfigExpt {
			log.Printf("Replica %v finalized", rid) // uncomment for reconfig expt
		}
	}

	// uncomment for reconfig expt
	// update records stat
	if reconfigExpt || qcExpt || slowShardExpt {
		totalCommitted := s.computeCutDiff(s.prevCut, ccut)
		holesCommitted := s.getNumHolesCommitted(lowestWindowNum, lowestLocalCutNum)
		s.stats.RealTimeTput.Add(totalCommitted - holesCommitted)
		s.stats.RealTimeTotalTput.Add(totalCommitted)
	}

	s.prevLowestLocalCutNum = lowestLocalCutNum
	s.prevLowestWindowNum = lowestWindowNum
	if staggeringFactor != -1 {
		s.prevSeqReached = validCommitLen
	}

	if lowestWindowNum > s.processWindow {
		// TODO: delete old quota and unneccesary state
		// if s.processWindow != -1 {
		// 	delete(s.quota, s.processWindow)
		// }
		s.processWindow = lowestWindowNum
	}

	// log.Printf("process window: %v", s.processWindow)

	return ccut
}

// if I send a lag signal, I should not send another one until the lag is resolved
func (s *OrderServer) isLastLagFixed() bool {
	for _, lag := range s.lastLag {
		if lag != 0 {
			return false
		}
	}
	return true
}

func (s *OrderServer) getNewQuota(rid int32, lc *orderpb.LocalCut) int64 {
	// the general idea here is to have very low tolerance for a higher period and moderate to high tolerance to a lower avg cut period
	if qcEnabled {
		defaultFreq := float64(1e9 / s.batchingInterval.Nanoseconds())
		currentFreq := float64(1e9 / s.avgDelta[rid].Avg())

		if math.Abs(currentFreq-defaultFreq) > 0.05*defaultFreq {
			newQuota := int64(math.Ceil(float64(lc.Quota) * currentFreq / defaultFreq))
			if newQuota < 1 {
				newQuota = 1
			}
			return newQuota
		}
	}
	return lc.Quota
}

func (s *OrderServer) evalCommittedCut(lcs map[int32]*orderpb.LocalCut) {
	if s.isLeader { // compute committedCut
		start := time.Now()
		ccut := s.computeCommittedCut(lcs)
		lags := s.getLags(lcs)
		s.stats.timeToComputeCommittedCut += time.Since(start).Nanoseconds()
		s.stats.numCommittedCuts++
		vid := atomic.LoadInt32(&s.viewID)
		var ce *orderpb.CommittedEntry

		var forceCloseWindow bool = false
		if s.isReadyToAssignQuota() {
			if s.assignWindow != 0 {
				s.stats.timeToDecideQuota += time.Since(s.stats.quotaStartTime).Nanoseconds()
				s.stats.numQuotaDecisions++
			}

			log.Debugf("Deciding quota for window %v", s.assignWindow)
			// reset num quota changed
			s.numQuotaChanged = 0

			// if next window quota does not exist, create it
			if _, ok := s.quota[s.assignWindow]; !ok {
				s.quota[s.assignWindow] = make(map[int32]int64)
			}

			// assign quota to replicas in reserve
			for rid, q := range s.replicasInReserve {
				s.quota[s.assignWindow][rid] = q
			}

			// check if any replica has to be grounded
			for rid, remaining := range s.replicasGrounded {
				if remaining == 0 {
					delete(s.replicasGrounded, rid)
					log.Printf("ungrounding replica %v", rid)
					s.quota[s.assignWindow][rid] = 1 // mark ungrounded replicas with 1 quota, they have to earn it back
					// catch up the local cut number and window number for the grounded replica
					lcs[rid] = s.savedLcs[rid]
					delete(s.savedLcs, rid)
					lcs[rid].LocalCutNum = s.localCutChangeWindow - 1
					lcs[rid].WindowNum = s.assignWindow - 1
				} else {
					s.replicasGrounded[rid] = remaining - 1
					log.Printf("replica %v grounded for %v windows", rid, remaining-1)
					s.quota[s.assignWindow][rid] = 0 // mark grounded replicas with 0 quota
					// if not currently grounded, ask everybody to close out window
					if s.quota[s.assignWindow-1][rid] != 0 {
						forceCloseWindow = true
					}
				}
			}

			shardsFinalized := false
			finalizeEntry := &orderpb.FinalizeEntry{ShardIDs: make([]int32, 0)}
			// iterate over s.replicasFinalize and remove them from the quota for the next window
			for rid := range s.replicasFinalize {
				delete(s.quota[s.assignWindow], rid)
				s.replicasConfirmFinalize[rid] = s.assignWindow - 1
				shardsFinalized = true

				found := false
				for _, sid := range finalizeEntry.ShardIDs {
					if sid == rid/s.dataNumReplica {
						found = true
						break
					}
				}
				if !found {
					finalizeEntry.ShardIDs = append(finalizeEntry.ShardIDs, rid/s.dataNumReplica)
				}
			}

			// clear replicas in finalize
			s.replicasFinalize = make(map[int32]int64)

			// clear replicas in reserve
			s.replicasInReserve = make(map[int32]int64)

			quota := make(map[int32]int64)
			s.sortedReplicaList[s.assignWindow] = make([]int32, 0)
			for rid, q := range s.quota[s.assignWindow] {
				quota[rid] = q
				s.sortedReplicaList[s.assignWindow] = append(s.sortedReplicaList[s.assignWindow], rid)
			}

			sort.Slice(s.sortedReplicaList[s.assignWindow], func(i, j int) bool {
				return s.sortedReplicaList[s.assignWindow][i] < s.sortedReplicaList[s.assignWindow][j]
			})

			// increment view ID if new shards
			// increment view ID if shards leave as well
			incrViewId := false
			for rid := range s.quota[s.assignWindow] {
				if _, ok := s.shards[rid/s.dataNumReplica]; !ok {
					log.Printf("Incrementing view ID as new shard added")
					incrViewId = true
					s.shards[rid/s.dataNumReplica] = true
				}
			}

			if incrViewId || shardsFinalized {
				log.Printf("Incrementing view ID because shardFinalized: %v, incrViewId: %v", shardsFinalized, incrViewId)
				atomic.AddInt32(&s.viewID, 1)
				vid = atomic.LoadInt32(&s.viewID)
			}

			// update window start GSN
			if s.assignWindow == 0 {
				s.windowStartGSN[s.assignWindow] = 0
			} else {
				sumQuotas := 0
				for _, q := range s.quota[s.assignWindow-1] {
					sumQuotas += int(q)
				}
				s.windowStartGSN[s.assignWindow] = s.windowStartGSN[s.assignWindow-1] + int64(sumQuotas)*s.localCutChangeWindow
			}

			// update start committed cut
			// this will be considered by the newly starting replicas to be the expected previous committed cut
			for rid := range s.quota[s.assignWindow] {
				if s.assignWindow == 0 {
					s.startCommittedCut[rid] = 0
				} else {
					_, ok := s.quota[s.assignWindow-1][rid]
					if ok {
						s.startCommittedCut[rid] = s.startCommittedCut[rid] + s.quota[s.assignWindow-1][rid]*s.localCutChangeWindow
					} else {
						s.startCommittedCut[rid] = 0
					}
				}
			}

			for rid := range s.startCommittedCut {
				if _, ok := s.quota[s.assignWindow][rid]; !ok {
					delete(s.startCommittedCut, rid)
				}
			}

			prevCutHint := make(map[int32]int64)
			for rid, cut := range s.startCommittedCut {
				prevCutHint[rid] = cut
			}

			// increment window
			s.assignWindow++

			ce = &orderpb.CommittedEntry{Seq: 0, ViewID: vid, CommittedCut: &orderpb.CommittedCut{StartGSN: s.startGSN, Cut: ccut, ShardQuotas: quota, IsShardQuotaUpdated: true, WindowNum: s.assignWindow - 1, ViewID: vid, WindowStartGSN: s.windowStartGSN[s.assignWindow-1], PrevCut: prevCutHint}, FinalizeShards: finalizeEntry}
			log.Printf("quota: %v", s.quota[s.assignWindow-1])
		} else {
			ce = &orderpb.CommittedEntry{Seq: 0, ViewID: vid, CommittedCut: &orderpb.CommittedCut{StartGSN: s.startGSN, Cut: ccut}, FinalizeShards: nil}
		}

		if lagfixEnabled {
			if s.isSignificantLag(lags) {
				if s.lastLag == nil || s.isLastLagFixed() {
					if lagfixExpt {
						log.Printf("significant lag in cuts: %v", lags)
					}
					ce.CommittedCut.AdjustmentSignal = &orderpb.Control{}
					s.getSignificantLags(&lags)
					if forceCloseWindow {
						for rid := range s.quota[s.assignWindow-2] {
							lags[rid] = s.diff(s.localCutChangeWindow-1, s.assignWindow-2, lcs[rid].LocalCutNum, lcs[rid].WindowNum)
						}
						log.Printf("force closing window: %v", lags)
					}
					ce.CommittedCut.AdjustmentSignal.Lag = lags
					s.lastLag = lags
				}
			}
		}

		if slowShardExpt {
			slowShards := make(map[int32]bool)
			if s.getSlowShards(slowShards) {
				for rid := range slowShards {
					_, ok := s.replicasGrounded[rid]
					if !ok {
						log.Printf("slow shard: %v, being grounded for 5 window", rid/s.dataNumReplica)
						s.replicasGrounded[rid] = 5
					}
				}
			}
		}

		s.proposeC <- ce
		s.startGSN += s.computeCutDiff(s.prevCut, ccut)
		s.prevCut = ccut
	}
}

// proposeCommit broadcasts entries in commitC to all subCs.
func (s *OrderServer) processReport() {
	lcs := make(map[int32]*orderpb.LocalCut) // all local cuts
	printTicker := time.NewTicker(5 * time.Second)
	prevPrintCut := make(map[int32]int64)

	// worst-case periodic committed cuts are triggered by this timer
	worstCasePeriod := time.Duration(1.5 * float64(s.batchingInterval))
	timer := time.NewTimer(worstCasePeriod)
	for {
		select {
		case e := <-s.forwardC:
			// Received a LocalCuts message from one of the replica sets
			// This branch has two tasks, store the local cuts and update the quota for the replica set if necessary
			if s.isLeader { // store local cuts
				for _, lc := range e.Cuts {
					id := lc.ShardID*s.dataNumReplica + lc.LocalReplicaID
					valid := true
					// check if the received cut is up-to-date
					if cut, ok := lcs[id]; ok {
						for i := int32(0); i < s.dataNumReplica; i++ {
							if lc.Cut[i] < cut.Cut[i] {
								valid = false
							}
						}
					}
					if valid {
						if lagfixExpt || qcExpt || slowShardExpt {
							log.Printf("%v", lc)
						}
						if !e.FixingLag {
							// dividing average by difference in local cut numbers in case some are missing
							if _, ok := s.lastCutTime[id]; ok {
								numCuts := s.diff(lc.LocalCutNum, lc.WindowNum, lcs[id].LocalCutNum, lcs[id].WindowNum)
								s.avgDelta[id].Add(float64(time.Since(s.lastCutTime[id]).Nanoseconds()) / float64(numCuts))
								if slowShardExpt {
									s.updateSlowShard(id, float64(time.Since(s.lastCutTime[id]).Nanoseconds())/float64(numCuts))
								}
							}
							s.lastCutTime[id] = time.Now()
						}

						if lc.LocalCutNum >= int64(float64(s.localCutChangeWindow)*quotaChangeFraction) && s.assignWindow == lc.WindowNum+1 {
							// check if quota has already been assigned for next window
							if _, ok := s.quota[lc.WindowNum+1]; !ok {
								s.quota[lc.WindowNum+1] = make(map[int32]int64)
							}

							if _, ok := s.quota[lc.WindowNum+1][id]; !ok {
								s.quota[lc.WindowNum+1][id] = s.getNewQuota(id, lc)
								s.numQuotaChanged++
								if s.numQuotaChanged == 1 {
									s.stats.quotaStartTime = time.Now()
								}
							}
						}

						// when replica fixes lag, mark last lag as zero
						if lc.Feedback.FixedLag {
							s.lastLag[id] = 0
						}

						lcs[id] = lc

						if reconfigExpt || qcExpt || slowShardExpt {
							// update hole stats
							if _, ok := s.stats.holesFilled[id]; !ok {
								s.stats.holesFilled[id] = make(map[int64]int64)
							}
							s.stats.holesFilled[id][lc.LocalCutNum+lc.WindowNum*s.localCutChangeWindow] = lc.Feedback.NumHoles
						}
					}
				}

				// try to see if I can commit a cut
				lowestWindowNum := s.getLowestWindowNum(lcs)
				if lowestWindowNum == math.MaxInt64 {
					continue
				}
				lowestLocalCutNum := s.getLowestLocalCutNum(lcs, lowestWindowNum)
				if lowestLocalCutNum == math.MaxInt64 {
					continue
				}
				if staggeringFactor != -1 {
					nextLocalCutNum := lowestLocalCutNum + 1
					nextWindowNum := lowestWindowNum
					if nextLocalCutNum == s.localCutChangeWindow {
						nextLocalCutNum = 0
						nextWindowNum++
					}
					seqReached := s.getNumSeqReached(nextLocalCutNum, nextWindowNum, lcs)
					validCutLen := (int64(len(seqReached)) / staggeringFactor) * staggeringFactor
					if lowestWindowNum != s.prevLowestWindowNum || lowestLocalCutNum != s.prevLowestLocalCutNum || validCutLen > s.prevSeqReached {
						s.evalCommittedCut(lcs)

						if !timer.Stop() {
							<-timer.C
						}
						timer.Reset(worstCasePeriod)
					}
				} else {
					if lowestWindowNum != s.prevLowestWindowNum || lowestLocalCutNum != s.prevLowestLocalCutNum {
						s.evalCommittedCut(lcs)

						if !timer.Stop() {
							<-timer.C
						}
						timer.Reset(worstCasePeriod)
					}
				}
			} else {
				// TODO: forward to the leader
				log.Debugf("Cuts forward to the leader")
			}
		case lc := <-s.registerC:
			// A new replicaset requested to register
			// This branch marks the replicas quota and keeps it as a replica in reserve to be included in the next possible window
			if s.isLeader { // update quota for new replicas
				id := lc.ShardID*s.dataNumReplica + lc.LocalReplicaID
				s.replicasStandby[id] = lc.Quota
				log.Printf("Replica %v registered with quota %v", id, lc.Quota)

				// check if all replicas from that shard have registered
				allRegistered := true
				for i := int32(0); i < s.dataNumReplica; i++ {
					rid := lc.ShardID*s.dataNumReplica + i
					_, ok := s.replicasStandby[rid]
					allRegistered = allRegistered && ok
				}

				if allRegistered {
					// all replicas from the shard have registered
					for i := int32(0); i < s.dataNumReplica; i++ {
						rid := lc.ShardID*s.dataNumReplica + i
						s.replicasInReserve[rid] = s.replicasStandby[rid]
						delete(s.replicasStandby, rid)
						s.avgHoles[rid] = movingaverage.New(int(s.localCutChangeWindow))
						s.avgDelta[rid] = movingaverage.New(int(s.localCutChangeWindow))
					}
					log.Printf("Shard %v to be added in next avl window", lc.ShardID)
				}
			}
		case shard := <-s.finalizeC:
			// A replica set requested to finalize
			// This branch marks the replicas as finalized and removes them from the quota
			if s.isLeader { // finalize replicas
				id := shard.ShardID*s.dataNumReplica + shard.LocalReplicaID
				s.replicasFinalizeStandby[id] = 0
				log.Printf("Replica %v requested to finalize", id)
				// check if all replicas from that shard have requested to finalize
				allRequestedToFinalize := true
				for i := int32(0); i < s.dataNumReplica; i++ {
					rid := shard.ShardID*s.dataNumReplica + i
					_, ok := s.replicasFinalizeStandby[rid]
					allRequestedToFinalize = allRequestedToFinalize && ok
				}
				if allRequestedToFinalize {
					// all replicas from the shard have requested to finalize
					for i := int32(0); i < s.dataNumReplica; i++ {
						log.Debugf("Replica %v requested to finalize", shard.ShardID*s.dataNumReplica+i)
						rid := shard.ShardID*s.dataNumReplica + i
						s.replicasFinalize[rid] = s.replicasFinalizeStandby[rid]
						delete(s.replicasFinalizeStandby, rid)
					}
					log.Printf("Shard %v to be finalized in next avl window", shard.ShardID)
				}
			}
		case <-timer.C:
			// TODO: check to make sure the key in lcs exist
			// This thread is responsible for computing the committed cut and proposing it to the Raft node
			s.evalCommittedCut(lcs)
			timer.Reset(worstCasePeriod)
		case <-printTicker.C:
			for rid, cut := range s.prevCut {
				log.Printf("replica %v: %v [+%v]", rid, cut, cut-prevPrintCut[rid])
			}
			prevPrintCut = make(map[int32]int64)
			for rid, cut := range s.prevCut {
				prevPrintCut[rid] = cut
			}
			s.stats.printStats()
			for rid := range s.avgDelta {
				log.Printf("replica %v: avg delta in ms %v", rid, s.avgDelta[rid].Avg()/1000000)
			}
		}
	}
}

// proposeCommit broadcasts entries in commitC to all subCs.
func (s *OrderServer) processCommit() {
	for e := range s.commitC {
		if s.isLeader {
			if lagfixExpt || reconfigExpt || qcExpt {
				log.Printf("%v", e)
			} else {
				log.Debugf("%v", e)
			}
		}
		s.subCMu.RLock()
		for _, c := range s.subC {
			c <- e
		}
		s.subCMu.RUnlock()
	}
}

func (s *OrderServer) processRNCommit() {
	for d := range s.rnCommitC {
		if d == nil {
			// TODO: handle snapshots
			continue
		}
		e := &orderpb.CommittedEntry{}
		// TODO use []byte to avoid the conversion
		err := proto.Unmarshal([]byte(*d), e)
		if err != nil {
			log.Errorf("%v", err)
			continue
		}
		s.commitC <- e
	}
}

// TODO
func (s *OrderServer) getSnapshot() ([]byte, error) {
	b := make([]byte, 0)
	return b, nil
}<|MERGE_RESOLUTION|>--- conflicted
+++ resolved
@@ -180,9 +180,7 @@
 
 	prevLowestWindowNum   int64
 	prevLowestLocalCutNum int64
-<<<<<<< HEAD
 	prevSeqReached        int64
-=======
 
 	slowShardDetection map[int32]SlowShardMeta
 
@@ -193,7 +191,6 @@
 type SlowShardMeta struct {
 	lastDetected time.Time
 	count        int64
->>>>>>> 89c2ba6c
 }
 
 // fraction of the local cut window at which quota change decisions are made for a shard
@@ -239,12 +236,9 @@
 	s.processWindow = -1
 	s.prevLowestWindowNum = -1
 	s.prevLowestLocalCutNum = s.localCutChangeWindow - 1
-<<<<<<< HEAD
 	s.prevSeqReached = 0
 	s.sortedReplicaList = make(map[int64][]int32)
-=======
 	s.replicasGrounded = make(map[int32]int64)
->>>>>>> 89c2ba6c
 
 	s.rnConfChangeC = make(chan raftpb.ConfChange)
 	s.rnProposeC = make(chan string)
@@ -518,7 +512,6 @@
 		}
 	}
 
-<<<<<<< HEAD
 	var validCommitLen int64
 	// try to see if we can commit some staggered cuts from the next local cut num
 	if staggeringFactor != -1 {
@@ -539,13 +532,13 @@
 			ccut[seqReached[i]] = s.adjustToMinimums(seqReached[i], lcs[seqReached[i]], nextWindowNum, nextLocalCutNum)
 		}
 		s.stats.numCutsCommited[validCommitLen]++
-=======
+	}
+
 	for rid, q := range s.quota[lowestWindowNum] {
 		if q == 0 {
 			// this is a grounded replica, set its committed cut to the prev value
 			ccut[rid] = s.prevCut[rid]
 		}
->>>>>>> 89c2ba6c
 	}
 
 	// check if lcs num is equal to localCutChangeWindow-1
