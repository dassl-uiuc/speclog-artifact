syntax = "proto3";

package orderpb;

service Order {
	rpc Report(stream LocalCuts) returns (stream CommittedEntry) {}
    rpc Register(LocalCut) returns (Empty) {}
	rpc Forward(stream LocalCuts) returns (Empty) {}
	rpc Finalize(FinalizeRequest) returns (Empty) {}
}

message Feedback {
    bool fixedLag = 1;
    int64 numHoles = 2;
    int64 queueLength = 3;
}

message Control {
    map<int32, int64> lag = 1;
}

message LocalCut {
	int32 shardID = 1;
	int32 localReplicaID = 2; // 0...(numReplicas-1)
	repeated int64 cut = 3; // Array of len numReplicas
    int64 quota = 4;
    int64 localCutNum = 5;
    int64 windowNum = 6; // local cut window number
    Feedback feedback = 7;
}

message LocalCuts {
	repeated LocalCut cuts = 1;
	bool fixingLag = 2;
}

message CommittedCut {
	int64 startGSN = 1;
	// from globalReplicaID to each cut entry
	// globalReplicaID = shardID * numReplicas + localReplicaID
	map<int32, int64> cut = 2;
    map<int32, int64> shardQuotas = 3;
	bool isShardQuotaUpdated = 4;
    Control adjustmentSignal = 5;
    int64 windowNum = 6; // to be used only if quota is updated, represents the window number for which this quota is to be used
    int32 viewID = 7; // to be used only if quota is updated, represents the view number in which this quota is to be committed
    int64 windowStartGSN = 8; // to be used only if quota is updated, represents the start GSN of the window for which this quota is to be used
<<<<<<< HEAD
    map<int32, int64> prevCut = 9; // to be used only if quota is updated, represents the prev committed cut to be set for new shards joining into the cluster
=======
>>>>>>> f3aef454
}

message CommittedEntry {
	int64 seq = 1;
	int32 viewID = 2;
	CommittedCut committedCut = 3;
	FinalizeEntry finalizeShards = 4;
}

message FinalizeEntry {
	int32 limit = 1;
	repeated int32 shardIDs = 2;
}

message Empty {}

message FinalizeRequest {
	int32 shardID = 1;
	int32 localReplicaID = 2;
}<|MERGE_RESOLUTION|>--- conflicted
+++ resolved
@@ -45,10 +45,7 @@
     int64 windowNum = 6; // to be used only if quota is updated, represents the window number for which this quota is to be used
     int32 viewID = 7; // to be used only if quota is updated, represents the view number in which this quota is to be committed
     int64 windowStartGSN = 8; // to be used only if quota is updated, represents the start GSN of the window for which this quota is to be used
-<<<<<<< HEAD
     map<int32, int64> prevCut = 9; // to be used only if quota is updated, represents the prev committed cut to be set for new shards joining into the cluster
-=======
->>>>>>> f3aef454
 }
 
 message CommittedEntry {
