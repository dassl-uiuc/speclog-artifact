--- conflicted
+++ resolved
@@ -965,12 +965,8 @@
 			currLocalCut := s.localCut.Load()
 			if currLocalCut+pipeline < s.prevSentLocalCut+s.quota {
 				diff := s.prevSentLocalCut + s.quota - currLocalCut - pipeline
-<<<<<<< HEAD
 				s.holeWg.Add(int(1))
-=======
-				s.holeWg.Add(int(diff))
 				numHolesFilled = diff
->>>>>>> 79f7a83f
 				holeRecord := &datapb.Record{
 					ClientID: s.holeID,
 					ClientSN: s.getNextClientSNForHole(),
