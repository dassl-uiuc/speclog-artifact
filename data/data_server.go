--- conflicted
+++ resolved
@@ -269,11 +269,8 @@
 	s.confirmationRecords = make(map[int64]*datapb.Record)
 	s.sortedReplicaList = make(map[int64][]int32)
 	s.views = make(map[int64]int32)
-<<<<<<< HEAD
 	s.nextRid = -1
-=======
 	s.slowReports = false
->>>>>>> 89c2ba6c
 	// s.outstandingCuts = make(chan bool, 2)
 
 	s.quota = 10
